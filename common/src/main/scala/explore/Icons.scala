--- conflicted
+++ resolved
@@ -163,17 +163,16 @@
   val faSpinner: FAIcon = js.native
 
   @js.native
-<<<<<<< HEAD
   @JSImport("@fortawesome/pro-solid-svg-icons", "faThumbtack")
   val faThumbtack: FAIcon = js.native
-=======
+
+  @js.native
   @JSImport("@fortawesome/pro-solid-svg-icons", "faSun")
   val faSunBright: FAIcon = js.native
 
   @js.native
   @JSImport("@fortawesome/pro-solid-svg-icons", "faExclamationTriangle")
   val faTriangleSolid: FAIcon = js.native
->>>>>>> 46067c3e
 
   // This is tedious but lets us do proper tree-shaking
   IconLibrary.add(
@@ -212,15 +211,11 @@
     faCompress,
     faExpand,
     faStar,
-<<<<<<< HEAD
     faStars,
     faSpinner,
-    faThumbtack
-=======
-    faSpinner,
+    faThumbtack,
     faSunBright,
     faTriangleSolid
->>>>>>> 46067c3e
   )
 
   val Bars                = FontAwesomeIcon(faBars)
@@ -260,10 +255,7 @@
   val Star                = FontAwesomeIcon(faStar)
   val Stars               = FontAwesomeIcon(faStars)
   val Spinner             = FontAwesomeIcon(faSpinner)
-<<<<<<< HEAD
   val Thumbtack           = FontAwesomeIcon(faThumbtack)
-=======
   val SunBright           = FontAwesomeIcon(faSunBright)
   val TriangleSolid       = FontAwesomeIcon(faTriangleSolid)
->>>>>>> 46067c3e
 }