// Copyright (c) 2016-2021 Association of Universities for Research in Astronomy, Inc. (AURA)
// For license information see LICENSE or https://opensource.org/licenses/BSD-3-Clause

package explore.common

import cats.Applicative
import cats.data.Validated
import cats.effect._
import cats.syntax.all._
import eu.timepit.refined.types.string.NonEmptyString
import lucuma.catalog.VoTableParser
import lucuma.core.enum.CatalogName
import lucuma.core.model.Target
import org.http4s._
import org.http4s.dom.FetchClientBuilder
import org.http4s.implicits._
import org.typelevel.log4cats.Logger
import retry._

import scala.concurrent.duration._

object SimbadSearch {
  import RetryHelpers._

  def search[F[_]: Async: Logger](term: NonEmptyString): F[Option[Target]] =
    retryingOnAllErrors(retryPolicy[F], logError[F]("Simbad")) {
<<<<<<< HEAD
      val backend  = FetchCatsBackend[F]()
      def httpCall =
        basicRequest
          .post(
            uri"https://simbad.u-strasbg.fr/simbad/sim-id?Ident=$term&output.format=VOTable"
          )
          .readTimeout(5.seconds)
          .send(backend)

      httpCall
        .flatMap {
          _.body
            .traverse(
              Stream
                .emit[F, String](_)
                .through(VoTableParser.targets(CatalogName.Simbad))
                .compile
                .toList
                .map {
                  _.collect { case Validated.Valid(t) => t }.headOption
                }
=======
      FetchClientBuilder[F]
        .withRequestTimeout(5.seconds)
        .resource
        .flatMap(
          _.run(
            Request[F](
              Method.POST,
              uri"https://simbad.u-strasbg.fr/simbad/sim-id"
                .withQueryParam("Ident", term.value)
                .withQueryParam("output.format", "VOTable")
>>>>>>> de3c1be4
            )
          )
        )
        .use {
          case Status.Successful(r) =>
            r.bodyText
              .through(VoTableParser.targets(CatalogName.Simbad))
              .compile
              .toList
              .map {
                _.collect { case Validated.Valid(t) => t }.headOption
              }
          case _                    => Applicative[F].pure(none)
        }
    }

}<|MERGE_RESOLUTION|>--- conflicted
+++ resolved
@@ -24,29 +24,6 @@
 
   def search[F[_]: Async: Logger](term: NonEmptyString): F[Option[Target]] =
     retryingOnAllErrors(retryPolicy[F], logError[F]("Simbad")) {
-<<<<<<< HEAD
-      val backend  = FetchCatsBackend[F]()
-      def httpCall =
-        basicRequest
-          .post(
-            uri"https://simbad.u-strasbg.fr/simbad/sim-id?Ident=$term&output.format=VOTable"
-          )
-          .readTimeout(5.seconds)
-          .send(backend)
-
-      httpCall
-        .flatMap {
-          _.body
-            .traverse(
-              Stream
-                .emit[F, String](_)
-                .through(VoTableParser.targets(CatalogName.Simbad))
-                .compile
-                .toList
-                .map {
-                  _.collect { case Validated.Valid(t) => t }.headOption
-                }
-=======
       FetchClientBuilder[F]
         .withRequestTimeout(5.seconds)
         .resource
@@ -57,7 +34,6 @@
               uri"https://simbad.u-strasbg.fr/simbad/sim-id"
                 .withQueryParam("Ident", term.value)
                 .withQueryParam("output.format", "VOTable")
->>>>>>> de3c1be4
             )
           )
         )
