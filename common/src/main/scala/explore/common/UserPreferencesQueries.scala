--- conflicted
+++ resolved
@@ -3,11 +3,8 @@
 
 package explore.common
 
-<<<<<<< HEAD
-=======
 import cats.ApplicativeThrow
 import cats.MonadThrow
->>>>>>> f8a7350d
 import cats.data.OptionT
 import cats.syntax.all._
 import clue.TransactionalClient
@@ -164,11 +161,7 @@
     // Gets the layout of a section.
     // This is coded to return a default in case
     // there is no data or errors
-<<<<<<< HEAD
-    def queryWithDefault[F[_]: ApplicativewThrow](
-=======
     def queryWithDefault[F[_]: ApplicativeThrow](
->>>>>>> f8a7350d
       uid:        User.Id,
       tid:        Target.Id,
       defaultFov: Angle
