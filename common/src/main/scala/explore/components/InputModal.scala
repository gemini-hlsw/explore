--- conflicted
+++ resolved
@@ -32,78 +32,11 @@
   okLabel:      String,
   trigger:      Reuse[VdomNode],
   onComplete:   NonEmptyString ==> Callback
-<<<<<<< HEAD
-) extends ReactProps[InputModal, InputModal.State, InputModal.Backend](InputModal.component)
-=======
 ) extends ReactFnProps[InputModal](InputModal.component)
->>>>>>> 2eba6825
 
 object InputModal {
   protected type Props = InputModal
 
-<<<<<<< HEAD
-  final case class State(inputValue: String)
-
-  object State {
-    val inputValue = Focus[State](_.inputValue)
-  }
-
-  protected class Backend($ : BackendScope[Props, State]) {
-    def render(props: Props, state: State) = {
-      // val valueView = View.fromState($).zoom(State.inputValue)
-
-      val cleanInput: Callback | Unit = $.setStateL(State.inputValue)("")
-
-      Modal(
-        // as = <.form,      // This lets us sumbit on enter
-        actions = List(
-          Button(
-            size = Small,
-            primary = true,
-            disabled = state.inputValue.isEmpty,
-            icon = true,
-            onClick = cleanInput
-            /*  > props.onComplete(
-
-              NonEmptyString.from(state.inputValue).getOrElse("------")*/
-            /// )
-          )(
-            Icons.Checkmark,
-            props.okLabel
-          )(^.key := "input-ok"),
-          Button(size = Small, icon = true, onClick = cleanInput)(
-            Icons.Close,
-            "Cancel"
-          )(^.key := "input-cancel")
-        ),
-        centered = false, // Works better on iOS
-        trigger = props.trigger.value,
-        // closeIcon = Icons.Close.clazz(ExploreStyles.ModalCloseButton),
-        dimmer = Dimmer.Blurring,
-        size = ModalSize.Small,
-        onClose = cleanInput,
-        header = ModalHeader(props.title),
-        content = <.div()
-        // content = ModalContent(
-        //   FormInputEV(
-        //     id = "name".refined,
-        //     value = valueView,
-        //     label = props.label,
-        //     onTextChange = t => $.setStateL(State.inputValue)(t)
-        //   )
-        //     .withMods(^.placeholder := props.placeholder, ^.autoFocus := true)
-        // )
-      )
-    }
-  }
-
-  protected val component =
-    ScalaComponent
-      .builder[Props]
-      .initialStateFromProps(p => State(p.initialValue.fold("")(_.value)))
-      .renderBackend[Backend]
-      .build
-=======
   protected val component =
     ScalaFnComponent
       .withHooks[Props]
@@ -144,5 +77,4 @@
           )
         )
       }
->>>>>>> 2eba6825
 }