--- conflicted
+++ resolved
@@ -19,11 +19,7 @@
   value:     TagMod,
   label:     String,
   modifiers: Seq[TagMod] = Seq.empty
-<<<<<<< HEAD
-) extends ReactProps[FormStaticData, Unit, Unit](FormStaticData.component) {
-=======
 ) extends ReactFnProps[FormStaticData](FormStaticData.component) {
->>>>>>> 5d139a96
   def apply(mods: TagMod*): FormStaticData = copy(modifiers = modifiers ++ mods)
 }
 
