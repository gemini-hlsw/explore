--- conflicted
+++ resolved
@@ -31,20 +31,11 @@
 import react.semanticui.sizes._
 
 final case class UserSelectionForm(
-<<<<<<< HEAD
-  vault:   View[Option[UserVault]],
-  message: View[Option[NonEmptyString]]
-) extends ReactProps[UserSelectionForm, UserSelectionForm.State, Unit](
-      UserSelectionForm.component
-    ) {
-  def guest(implicit ctx: AppContextIO): Callback =
-=======
   vault:        View[Option[UserVault]],
   message:      View[Option[NonEmptyString]]
 )(implicit ctx: AppContextIO)
     extends ReactFnProps[UserSelectionForm](UserSelectionForm.component) {
   val guest: Callback =
->>>>>>> 2eba6825
     ctx.sso.guest.flatMap(v => vault.set(v.some).to[IO]).runAsync
 
   val login: Callback =
