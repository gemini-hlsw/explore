// Copyright (c) 2016-2022 Association of Universities for Research in Astronomy, Inc. (AURA)
// For license information see LICENSE or https://opensource.org/licenses/BSD-3-Clause

package explore.components

import explore.components.ui.ExploreStyles
import japgolly.scalajs.react._
import japgolly.scalajs.react.vdom.html_<^._
import react.common._
import react.common.style.Css

<<<<<<< HEAD
final case class WIP(clazz: Css, elem: VdomNode) extends ReactProps[WIP, Unit, Unit](WIP.component)
=======
final case class WIP(clazz: Css, elem: VdomNode) extends ReactFnProps[WIP](WIP.component)
>>>>>>> 5d139a96

object WIP {
  type Props = WIP

  def apply(elem: VdomNode): WIP = WIP(Css.Empty, elem)

  val component = ScalaFnComponent[Props](p =>
    <.div(ExploreStyles.WIP, p.clazz)(
      <.span(ExploreStyles.WIPWarning, "WORK IN PROGRESS"),
      p.elem
    )
  )
}<|MERGE_RESOLUTION|>--- conflicted
+++ resolved
@@ -9,11 +9,7 @@
 import react.common._
 import react.common.style.Css
 
-<<<<<<< HEAD
-final case class WIP(clazz: Css, elem: VdomNode) extends ReactProps[WIP, Unit, Unit](WIP.component)
-=======
 final case class WIP(clazz: Css, elem: VdomNode) extends ReactFnProps[WIP](WIP.component)
->>>>>>> 5d139a96
 
 object WIP {
   type Props = WIP
