--- conflicted
+++ resolved
@@ -5,7 +5,6 @@
 
 import clue.StreamingClientStatus
 import clue.StreamingClientStatus._
-import clue.WebSocketCloseParams
 import crystal.Error
 import crystal.Pending
 import crystal.Pot
@@ -32,17 +31,10 @@
       case Pending(_)   => ("Mounting...", ConnectionWarning, true)
       case Ready(value) =>
         value match {
-<<<<<<< HEAD
-          case Connecting => ("Connecting...", ConnectionWarning, true)
-          case Open       => ("Connected", ConnectionOK, false)
-          case Closing    => ("Closing...", ConnectionWarning, true)
-          case Closed     => ("Closed", ConnectionError, true)
-=======
-          case Connecting    => ("Connecting...", ConnectionWarning)
-          case Connected     => ("Connected", ConnectionOK)
-          case Disconnecting => ("Disconnecting...", ConnectionWarning)
-          case Disconnected  => ("Disconnected", ConnectionError)
->>>>>>> 2a433fc7
+          case Connecting    => ("Connecting...", ConnectionWarning, true)
+          case Connected     => ("Connected", ConnectionOK, false)
+          case Disconnecting => ("Disconnecting...", ConnectionWarning, true)
+          case Disconnected  => ("Disconnected", ConnectionError, true)
         }
     }
 
@@ -62,20 +54,7 @@
     .builder[Props]
     .render(_ =>
       AppCtx.withCtx { ctx =>
-<<<<<<< HEAD
         ctx.clients.ODBConnectionStatus(renderStatus("ODB"))
-=======
-        <.span(
-          ctx.clients.ExploreDBConnectionStatus(renderStatus("Hasura DB")).when(false),
-          ctx.clients.ODBConnectionStatus(renderStatus("ODB")),
-          Button(size = Tiny)(
-            ^.onClick --> ctx.clients.odb
-              .disconnect(WebSocketCloseParams(code = 4000))
-              .runAsyncCB
-          )("Close ODB")
-          // .when(false)
-        )
->>>>>>> 2a433fc7
       }
     )
     .build
