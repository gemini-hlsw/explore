// Copyright (c) 2016-2022 Association of Universities for Research in Astronomy, Inc. (AURA)
// For license information see LICENSE or https://opensource.org/licenses/BSD-3-Clause

package explore.model

<<<<<<< HEAD
import lucuma.core.util.Enumerated

enum GridLayoutSection(val value: String):
  case ObservationsLayout extends GridLayoutSection("observations")
  case TargetLayout       extends GridLayoutSection("targets")

object GridLayoutSection:
  given Enumerated[GridLayoutSection] =
    Enumerated.from(ObservationsLayout, TargetLayout).withTag(_.value)
=======
sealed trait GridLayoutSection extends Product with Serializable {
  def value: String
}

object GridLayoutSection {
  case object ObservationsLayout extends GridLayoutSection {
    val value = "observations"
  }
  case object TargetLayout       extends GridLayoutSection {
    val value = "targets"
  }

}
>>>>>>> 1975b1eb
<|MERGE_RESOLUTION|>--- conflicted
+++ resolved
@@ -3,28 +3,10 @@
 
 package explore.model
 
-<<<<<<< HEAD
 import lucuma.core.util.Enumerated
 
-enum GridLayoutSection(val value: String):
+enum GridLayoutSection(val value: String) derives Enumerated:
   case ObservationsLayout extends GridLayoutSection("observations")
   case TargetLayout       extends GridLayoutSection("targets")
 
-object GridLayoutSection:
-  given Enumerated[GridLayoutSection] =
-    Enumerated.from(ObservationsLayout, TargetLayout).withTag(_.value)
-=======
-sealed trait GridLayoutSection extends Product with Serializable {
-  def value: String
-}
-
-object GridLayoutSection {
-  case object ObservationsLayout extends GridLayoutSection {
-    val value = "observations"
-  }
-  case object TargetLayout       extends GridLayoutSection {
-    val value = "targets"
-  }
-
-}
->>>>>>> 1975b1eb
+  private val tag = value