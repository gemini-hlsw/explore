// Copyright (c) 2016-2020 Association of Universities for Research in Astronomy, Inc. (AURA)
// For license information see LICENSE or https://opensource.org/licenses/BSD-3-Clause

package explore

import scala.concurrent.duration._
import scala.scalajs.js

import cats.effect.ExitCode
import cats.effect.IO
import cats.effect.IOApp
import cats.syntax.all._
import clue.Backend
import clue.StreamingBackend
import clue.js.AjaxJSBackend
import clue.js.WebSocketJSBackend
import crystal.AppRootContext
import crystal.react.AppRoot
import explore.common.SSOClient
import explore.model.AppConfig
import explore.model.AppContext
import explore.model.RootModel
import explore.model.UserVault
import explore.model.enum.AppTab
import explore.model.reusability._
import io.chrisdavenport.log4cats.Logger
import japgolly.scalajs.react.vdom.VdomElement
import log4cats.loglevel.LogLevelLogger
import lucuma.core.data.EnumZipper
import org.scalajs.dom
import org.scalajs.dom.experimental.RequestCache
import org.scalajs.dom.experimental.RequestInit
import org.scalajs.dom.experimental.{ Request => FetchRequest }
import org.scalajs.dom.ext._
import sttp.client3._
import sttp.client3.circe._
import sttp.model.Uri

import js.annotation._
import java.time.Instant

object AppCtx extends AppRootContext[AppContextIO]

trait AppMain extends IOApp {
  LogLevelLogger.setLevel(LogLevelLogger.Level.INFO)

  implicit val logger: Logger[IO] = LogLevelLogger.createForRoot[IO]

  implicit val gqlHttpBackend: Backend[IO] = AjaxJSBackend[IO]

  implicit val gqlStreamingBackend: StreamingBackend[IO] = WebSocketJSBackend[IO]

  protected def rootComponent(
    view: View[RootModel]
  ): VdomElement

  @JSExport
  def runIOApp(): Unit = main(Array.empty)

  override final def run(args: List[String]): IO[ExitCode] = {
    japgolly.scalajs.react.extra.ReusabilityOverlay.overrideGloballyInDev()

    def initialModel(vault: UserVault) = RootModel(
      vault = vault,
      tabs = EnumZipper.of[AppTab]
    )

    val setupScheme: IO[Unit] =
      IO.delay {
        dom.document.getElementsByTagName("body").foreach { body =>
          body.classList.remove("light-theme")
          body.classList.add("dark-theme")
        }
      }

<<<<<<< HEAD
    def repeatTokenRefresh(expiration: Instant, v: View[UserVault]): IO[Unit] =
      SSOClient
        .refreshToken[IO](IO.fromFuture, expiration, v.set)
        .flatMap(u => repeatTokenRefresh(u.expiration, v))

    for {
      vault        <- SSOClient.whoami[IO](IO.fromFuture)
      _            <- logger.info(s"Git Commit: [${BuildInfo.gitHeadCommit.getOrElse("NONE")}]")
      exploreDBURI <-
        IO.fromEither(Uri.parse(BuildInfo.ExploreDBEndpoint).leftMap(new Exception(_)))
      odbURI       <-
        IO.fromEither(Uri.parse(BuildInfo.ODBEndpoint).leftMap(new Exception(_)))
      ctx          <- AppContext.from[IO](AppConfig(exploreDBURI, odbURI))
      _            <- AppCtx.initIn[IO](ctx)
      _            <- setupScheme
=======
    val fetchConfig: IO[AppConfig] = {
      // We want to avoid caching the static server redirect and the config files (they are not fingerprinted by webpack).
      val backend =
        FetchBackend(customizeRequest = { request =>
          new FetchRequest(request,
                           new RequestInit() {
                             cache = RequestCache.`no-store`
                           }
          )
        })

      // No relative URIs yet in STTP: https://github.com/softwaremill/sttp/issues/285
      // val uri = uri"/conf.json"
      val baseURI = Uri.unsafeParse(dom.window.location.href)
      val path    = baseURI.pathSegments.init.map(_.v) :+ "conf.json"
      val uri     = baseURI.port.fold(
        Uri.unsafeApply(baseURI.scheme, baseURI.host, path)
      )(port => Uri.unsafeApply(baseURI.scheme, baseURI.host, port, path))

      def httpCall =
        IO(
          basicRequest
            .get(uri)
            .readTimeout(5.seconds)
            .response(asJson[AppConfig].getRight)
            .send(backend)
        )

      IO.fromFuture(httpCall).map(_.body)
    }

    for {
      _         <- logger.info(s"Git Commit: [${BuildInfo.gitHeadCommit.getOrElse("NONE")}]")
      appConfig <- fetchConfig
      _         <- logger.info(s"Config: ${appConfig.show}")
      ctx       <- AppContext.from[IO](appConfig)
      _         <- AppCtx.initIn[IO](ctx)
      _         <- setupScheme
>>>>>>> e000623c
    } yield {
      val RootComponent =
        AppRoot[IO](initialModel(vault))(
          rootComponent,
          onMount =
            (v: View[RootModel]) => repeatTokenRefresh(vault.expiration, v.zoom(RootModel.vault)),
          onUnmount = (_: RootModel) => ctx.cleanup()
        )

      val container = Option(dom.document.getElementById("root")).getOrElse {
        val elem = dom.document.createElement("div")
        elem.id = "root"
        dom.document.body.appendChild(elem)
        elem
      }

      RootComponent().renderIntoDOM(container)

      ExitCode.Success
    }
  }
}<|MERGE_RESOLUTION|>--- conflicted
+++ resolved
@@ -73,23 +73,11 @@
         }
       }
 
-<<<<<<< HEAD
     def repeatTokenRefresh(expiration: Instant, v: View[UserVault]): IO[Unit] =
       SSOClient
         .refreshToken[IO](IO.fromFuture, expiration, v.set)
         .flatMap(u => repeatTokenRefresh(u.expiration, v))
 
-    for {
-      vault        <- SSOClient.whoami[IO](IO.fromFuture)
-      _            <- logger.info(s"Git Commit: [${BuildInfo.gitHeadCommit.getOrElse("NONE")}]")
-      exploreDBURI <-
-        IO.fromEither(Uri.parse(BuildInfo.ExploreDBEndpoint).leftMap(new Exception(_)))
-      odbURI       <-
-        IO.fromEither(Uri.parse(BuildInfo.ODBEndpoint).leftMap(new Exception(_)))
-      ctx          <- AppContext.from[IO](AppConfig(exploreDBURI, odbURI))
-      _            <- AppCtx.initIn[IO](ctx)
-      _            <- setupScheme
-=======
     val fetchConfig: IO[AppConfig] = {
       // We want to avoid caching the static server redirect and the config files (they are not fingerprinted by webpack).
       val backend =
@@ -120,15 +108,14 @@
 
       IO.fromFuture(httpCall).map(_.body)
     }
-
     for {
+      vault     <- SSOClient.whoami[IO](IO.fromFuture)
       _         <- logger.info(s"Git Commit: [${BuildInfo.gitHeadCommit.getOrElse("NONE")}]")
       appConfig <- fetchConfig
       _         <- logger.info(s"Config: ${appConfig.show}")
       ctx       <- AppContext.from[IO](appConfig)
       _         <- AppCtx.initIn[IO](ctx)
       _         <- setupScheme
->>>>>>> e000623c
     } yield {
       val RootComponent =
         AppRoot[IO](initialModel(vault))(
