// Copyright (c) 2016-2020 Association of Universities for Research in Astronomy, Inc. (AURA)
// For license information see LICENSE or https://opensource.org/licenses/BSD-3-Clause

package explore

<<<<<<< HEAD
import java.time.Instant
=======
import java.util.concurrent.TimeUnit
>>>>>>> 2a433fc7

import scala.concurrent.duration._
import scala.scalajs.js

import cats.effect.ExitCode
import cats.effect.IO
import cats.effect.IOApp
import cats.syntax.all._
import clue.Backend
import clue.WebSocketReconnectionStrategy
import clue.js.AjaxJSBackend
import clue.js.WebSocketJSBackend
import crystal.AppRootContext
import crystal.react.AppRoot
import explore.common.SSOClient
import explore.model.AppConfig
import explore.model.AppContext
import explore.model.RootModel
import explore.model.UserVault
import explore.model.enum.AppTab
import explore.model.reusability._
import explore.utils.ExploreEvent
import io.chrisdavenport.log4cats.Logger
import io.circe.Json
import io.circe.syntax._
import japgolly.scalajs.react.vdom.VdomElement
import log4cats.loglevel.LogLevelLogger
import lucuma.broadcastchannel._
import lucuma.core.data.EnumZipper
import org.scalajs.dom
import org.scalajs.dom.experimental.RequestCache
import org.scalajs.dom.experimental.RequestInit
import org.scalajs.dom.experimental.{ Request => FetchRequest }
import org.scalajs.dom.ext._
import sttp.client3._
import sttp.client3.circe._
import sttp.model.Uri

import js.annotation._

object AppCtx extends AppRootContext[AppContextIO]

trait AppMain extends IOApp {
  LogLevelLogger.setLevel(LogLevelLogger.Level.INFO)

  implicit val logger: Logger[IO] = LogLevelLogger.createForRoot[IO]

  implicit val gqlHttpBackend: Backend[IO] = AjaxJSBackend[IO]

  implicit val gqlStreamingBackend: WebSocketJSBackend[IO] = WebSocketJSBackend[IO]

  protected def rootComponent(
    view: View[RootModel]
  ): VdomElement

  @JSExport
  def runIOApp(): Unit = main(Array.empty)

  override final def run(args: List[String]): IO[ExitCode] = {
    japgolly.scalajs.react.extra.ReusabilityOverlay.overrideGloballyInDev()

    def initialModel(vault: UserVault) = RootModel(
      vault = vault,
      tabs = EnumZipper.of[AppTab]
    )

    val setupScheme: IO[Unit] =
      IO.delay {
        dom.document.getElementsByTagName("body").foreach { body =>
          body.classList.remove("light-theme")
          body.classList.add("dark-theme")
        }
      }

    def repeatTokenRefresh(ssoURI: Uri, expiration: Instant, v: View[UserVault]): IO[Unit] =
      SSOClient
        .refreshToken[IO](ssoURI, expiration, v.set, IO.fromFuture)
        .attempt
        .flatMap {
          case Right(u) => repeatTokenRefresh(ssoURI, u.map(_.expiration).getOrElse(expiration), v)
          case Left(_)  => repeatTokenRefresh(ssoURI, expiration, v)
        }

    val fetchConfig: IO[AppConfig] = {
      // We want to avoid caching the static server redirect and the config files (they are not fingerprinted by webpack).
      val backend =
        FetchBackend(customizeRequest = { request =>
          new FetchRequest(request,
                           new RequestInit() {
                             cache = RequestCache.`no-store`
                           }
          )
        })

      // No relative URIs yet in STTP: https://github.com/softwaremill/sttp/issues/285
      // val uri = uri"/conf.json"
      val baseURI = Uri.unsafeParse(dom.window.location.href)
      val path    = List("conf.json")
      val uri     = baseURI.port.fold(
        Uri.unsafeApply(baseURI.scheme, baseURI.host, path)
      )(port => Uri.unsafeApply(baseURI.scheme, baseURI.host, port, path))

      def httpCall =
        IO(
          basicRequest
            .get(uri)
            .readTimeout(5.seconds)
            .response(asJson[AppConfig].getRight)
            .send(backend)
        )

      IO.fromFuture(httpCall).map(_.body)
    }

<<<<<<< HEAD
    def setupLogoutListener(bc: BroadcastChannel[ExploreEvent]): IO[Unit] =
      IO(bc.onmessage =
        (x: ExploreEvent) =>
          // This is coming from the js world, we can't match the type
          (x.event match {
            case ExploreEvent.Logout.event =>
              IO(
                dom.window.location.reload()
              ).attempt.void
            case _                         => IO.unit
          })
      )
=======
    val fetchToken: IO[String] = IO("...")

    val connectParameters: IO[Map[String, Json]]            =
      fetchToken.map(token => Map("Authorization" -> s"Bearer $token".asJson))

    val reconnectionStrategy: WebSocketReconnectionStrategy =
      (attempt, event) =>
        if (event.code === 1000)
          none
        else // Increase the delay to get exponential backoff with a minimum of 1s and a max of 1m
          FiniteDuration(math.min(60.0, math.pow(2, attempt.toDouble - 1)).toLong,
                         TimeUnit.SECONDS
          ).some
>>>>>>> 2a433fc7

    for {
      _         <- setupScheme
      appConfig <- fetchConfig
      vault     <- SSOClient.vault[IO](appConfig.ssoURI, IO.fromFuture)
      _         <- logger.info(s"Git Commit: [${BuildInfo.gitHeadCommit.getOrElse("NONE")}]")
      _         <- logger.info(s"Config: ${appConfig.show}")
      ctx       <- AppContext.from[IO](appConfig, reconnectionStrategy)
      _         <- ctx.clients.odb.connect(connectParameters)
      _         <- AppCtx.initIn[IO](ctx)
      _         <- setupLogoutListener(ctx.bc)
    } yield {
      val RootComponent =
        AppRoot[IO](initialModel(vault))(
          rootComponent,
          onMount = (v: View[RootModel]) =>
            repeatTokenRefresh(appConfig.ssoURI, vault.expiration, v.zoom(RootModel.vault)),
          onUnmount = (_: RootModel) => ctx.cleanup()
        )

      val container = Option(dom.document.getElementById("root")).getOrElse {
        val elem = dom.document.createElement("div")
        elem.id = "root"
        dom.document.body.appendChild(elem)
        elem
      }

      RootComponent().renderIntoDOM(container)

      ExitCode.Success
    }
  }
}<|MERGE_RESOLUTION|>--- conflicted
+++ resolved
@@ -3,11 +3,8 @@
 
 package explore
 
-<<<<<<< HEAD
 import java.time.Instant
-=======
 import java.util.concurrent.TimeUnit
->>>>>>> 2a433fc7
 
 import scala.concurrent.duration._
 import scala.scalajs.js
@@ -122,20 +119,6 @@
       IO.fromFuture(httpCall).map(_.body)
     }
 
-<<<<<<< HEAD
-    def setupLogoutListener(bc: BroadcastChannel[ExploreEvent]): IO[Unit] =
-      IO(bc.onmessage =
-        (x: ExploreEvent) =>
-          // This is coming from the js world, we can't match the type
-          (x.event match {
-            case ExploreEvent.Logout.event =>
-              IO(
-                dom.window.location.reload()
-              ).attempt.void
-            case _                         => IO.unit
-          })
-      )
-=======
     val fetchToken: IO[String] = IO("...")
 
     val connectParameters: IO[Map[String, Json]]            =
@@ -149,7 +132,19 @@
           FiniteDuration(math.min(60.0, math.pow(2, attempt.toDouble - 1)).toLong,
                          TimeUnit.SECONDS
           ).some
->>>>>>> 2a433fc7
+
+    def setupLogoutListener(bc: BroadcastChannel[ExploreEvent]): IO[Unit] =
+      IO(bc.onmessage =
+        (x: ExploreEvent) =>
+          // This is coming from the js world, we can't match the type
+          (x.event match {
+            case ExploreEvent.Logout.event =>
+              IO(
+                dom.window.location.reload()
+              ).attempt.void
+            case _                         => IO.unit
+          })
+      )
 
     for {
       _         <- setupScheme
