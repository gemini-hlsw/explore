--- conflicted
+++ resolved
@@ -122,14 +122,9 @@
       "loglevel" -> "1.6.8"
     ),
     libraryDependencies ++=
-<<<<<<< HEAD
       Sttp.value ++
         LucumaSSO.value ++
         ReactCommon.value,
-=======
-      ReactCommon.value ++
-        Sttp.value,
->>>>>>> e000623c
     buildInfoKeys := Seq[BuildInfoKey](name, version, scalaVersion, sbtVersion, git.gitHeadCommit),
     buildInfoPackage := "explore"
   )
