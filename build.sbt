import org.scalajs.linker.interface.ModuleSplitStyle
import scala.sys.process.*
import Dependencies.*

val reactJS = "17.0.2"

ThisBuild / Test / bspEnabled                                        := false
ThisBuild / ScalafixConfig / bspEnabled.withRank(KeyRanks.Invisible) := false

ThisBuild / evictionErrorLevel := Level.Info
ThisBuild / resolvers ++= Resolver.sonatypeOssRepos("snapshots")

ThisBuild / lucumaCssExts += "svg"

addCommandAlias(
  "quickTest",
  "modelTestsJVM/test"
)

addCommandAlias(
  "fixImports",
  "; scalafix OrganizeImports; Test/scalafix OrganizeImports"
)

addCommandAlias(
  "fix",
  "; prePR; fixCSS"
)

ThisBuild / description                         := "Explore"
Global / onChangedBuildSource                   := ReloadOnSourceChanges
ThisBuild / scalafixDependencies += "edu.gemini" % "lucuma-schemas_3" % Versions.lucumaSchemas
ThisBuild / scalafixScalaBinaryVersion          := "2.13"
ThisBuild / scalaVersion                        := "3.3.1"
ThisBuild / crossScalaVersions                  := Seq("3.3.1")
ThisBuild / scalacOptions ++= Seq("-language:implicitConversions")
ThisBuild / scalafixResolvers += coursierapi.MavenRepository.of(
  "https://s01.oss.sonatype.org/content/repositories/snapshots/"
)

val stage = taskKey[Unit]("Prepare static files to deploy to Firebase")

// For simplicity, the build's stage only deals with the explore app.
stage := {
  val jsFiles = (explore / Compile / fullLinkJS).value
  if (sys.env.getOrElse("POST_STAGE_CLEAN", "false").equals("true")) {
    println("Cleaning up...")
    // Remove coursier cache
    val coursierCacheDir = csrCacheDirectory.value
    sbt.IO.delete(coursierCacheDir)
  }
}

lazy val root = tlCrossRootProject
  .aggregate(model, modelTests, common, explore, workers)
  .settings(name := "explore-root")

lazy val model = crossProject(JVMPlatform, JSPlatform)
  .crossType(CrossType.Full)
  .in(file("model"))
  .settings(commonSettings: _*)
  .settings(commonLibSettings: _*)
  .jvmSettings(commonJVMSettings)
  .jsSettings(commonJsLibSettings)

lazy val modelTestkit = crossProject(JVMPlatform, JSPlatform)
  .crossType(CrossType.Full)
  .in(file("model-testkit"))
  .dependsOn(model)
  .settings(commonSettings: _*)
  .settings(commonLibSettings: _*)
  .settings(testkitLibSettings: _*)
  .jsSettings(commonModuleTest: _*)
  .jvmSettings(commonJVMSettings)

lazy val modelTests = crossProject(JVMPlatform, JSPlatform)
  .crossType(CrossType.Full)
  .in(file("model-tests"))
  .dependsOn(modelTestkit)
  .settings(commonSettings: _*)
  .settings(commonLibSettings: _*)
  .jsSettings(commonModuleTest: _*)
  .jvmSettings(commonJVMSettings)

lazy val workers = project
  .in(file("workers"))
  .settings(commonSettings: _*)
  .settings(commonJsLibSettings: _*)
  .settings(commonLibSettings: _*)
  .settings(esModule: _*)
  .settings(
    libraryDependencies ++= LucumaCatalog.value ++
      Http4sDom.value ++
      Log4Cats.value ++
      ScalaWebAppUtil.value,
    Test / scalaJSLinkerConfig ~= {
      import org.scalajs.linker.interface.OutputPatterns
      _.withOutputPatterns(OutputPatterns.fromJSFile("%s.mjs"))
    }
  )
  .enablePlugins(ScalaJSPlugin)
  .dependsOn(model.js)

lazy val common = project
  .in(file("common"))
  .dependsOn(model.js, modelTestkit.js % Test)
  .settings(commonSettings: _*)
  .settings(commonJsLibSettings: _*)
  .settings(commonModuleTest: _*)
  .settings(
    libraryDependencies ++=
      LucumaSSO.value ++
        LucumaCatalog.value ++
        LucumaSchemas.value ++
        LucumaReact.value ++
        In(Test)(LucumaUITestKit.value),
    buildInfoKeys    := Seq[BuildInfoKey](
      scalaVersion,
      sbtVersion,
      git.gitHeadCommit,
      "buildDateTime" -> System.currentTimeMillis()
    ),
    buildInfoPackage := "explore"
  )
  .enablePlugins(ScalaJSPlugin, BuildInfoPlugin)

lazy val explore: Project = project
  .in(file("explore"))
  .dependsOn(model.js, common)
  .settings(commonSettings: _*)
  .settings(commonJsLibSettings: _*)
  .settings(esModule: _*)
  .enablePlugins(ScalaJSPlugin, LucumaCssPlugin, CluePlugin)
  .settings(
    Test / test          := {},
    coverageEnabled      := false,
    libraryDependencies ++=
      GeminiLocales.value ++
        ReactAladin.value ++
        LucumaReact.value,
    // Build workers when you build explore
    Compile / fastLinkJS := (Compile / fastLinkJS)
      .dependsOn(workers / Compile / fastLinkJS)
      .value,
    Compile / fullLinkJS := (Compile / fullLinkJS).dependsOn(workers / Compile / fullLinkJS).value
  )

lazy val commonSettings = lucumaGlobalSettings ++ Seq(
  scalacOptions ~= (_.filterNot(Set("-Vtype-diffs")))
)

lazy val commonLibSettings = Seq(
  libraryDependencies ++=
    Cats.value ++
      CatsEffect.value ++
      CatsRetry.value ++
      Circe.value ++
      Clue.value ++
      CoulombRefined.value ++
      Crystal.value ++
      FS2.value ++
      FS2Data.value ++
      Http4sCore.value ++
      Kittens.value ++
      LucumaCore.value ++
      LucumaSchemas.value ++
      LucumaOdbSchema.value ++
      LucumaRefined.value ++
      LucumaAgs.value ++
      LucumaITCClient.value ++
      RefinedAlgebra.value ++
      Monocle.value ++
      Mouse.value ++
      PPrint.value ++
      Boopickle.value ++
      In(Test)(
        MUnit.value ++
          Discipline.value ++
          CatsTimeTestkit.value ++
          CatsEffectTestkit.value ++
          MUnitCatsEffect.value ++
          MonocleLaw.value
      ),
  testFrameworks += new TestFramework("munit.Framework")
)

lazy val testkitLibSettings = Seq(
  libraryDependencies ++= Discipline.value ++
    MonocleLaw.value ++
    CatsTimeTestkit.value ++
    CatsEffectTestkit.value ++
    LucumaCoreTestKit.value ++
    LucumaCatalogTestKit.value ++
    LucumaSchemasTestkit.value
)

lazy val commonJVMSettings = Seq(
  libraryDependencies ++=
    FS2IO.value
)

lazy val commonJsLibSettings = commonLibSettings ++ Seq(
  libraryDependencies ++=
    ClueScalaJS.value ++
      Http4sDom.value ++
      FS2Dom.value ++
      Log4Cats.value ++
      ScalaCollectionContrib.value ++
      ScalaJSReact.value ++
      ScalaJSDom.value ++
      LucumaUI.value ++
      In(Test)(
        ScalaJSReactTest.value
      ),
  dependencyOverrides ++= ScalaJSReact.value
)

lazy val commonModuleTest = Seq(
  Test / scalaJSLinkerConfig ~= { _.withModuleKind(ModuleKind.CommonJSModule) }
)

lazy val esModule = Seq(
  scalaJSLinkerConfig ~= { _.withModuleKind(ModuleKind.ESModule) },
  Compile / fastLinkJS / scalaJSLinkerConfig ~= { _.withSourceMap(false) },
  Compile / fullLinkJS / scalaJSLinkerConfig ~= { _.withSourceMap(false) },
  Compile / fastLinkJS / scalaJSLinkerConfig ~= (_.withModuleSplitStyle(
    // Linking with smaller modules seems to take way longer.
    // ModuleSplitStyle.SmallModulesFor(List("explore"))
    ModuleSplitStyle.FewestModules
  )),
  Compile / fullLinkJS / scalaJSLinkerConfig ~= (_.withModuleSplitStyle(
    ModuleSplitStyle.FewestModules
  ))
)

val lintCSS = TaskKey[Unit]("lintCSS", "Lint CSS files")
lintCSS := {
  if (("npm run lint-dark" #&& "npm run lint-light" !) != 0)
    throw new Exception("Error in CSS format")
}

val fixCSS = TaskKey[Unit]("fixCSS", "Fix CSS files")
fixCSS := {
  if (("npm run fix-dark" #&& "npm run fix-light" !) != 0)
    throw new Exception("Error in CSS fix")
}

val pushCond          = "github.event_name == 'push'"
val prCond            = "github.event_name == 'pull_request'"
val masterCond        = "github.ref == 'refs/heads/master'"
val notMasterCond     = "github.ref != 'refs/heads/master'"
val geminiRepoCond    = "startsWith(github.repository, 'gemini')"
val notDependabotCond = "github.actor != 'dependabot[bot]'"
def allConds(conds: String*) = conds.mkString("(", " && ", ")")
def anyConds(conds: String*) = conds.mkString("(", " || ", ")")

val faNpmAuthToken = "FONTAWESOME_NPM_AUTH_TOKEN" -> "${{ secrets.FONTAWESOME_NPM_AUTH_TOKEN }}"

// https://github.com/actions/setup-node/issues/835#issuecomment-1753052021
lazy val setupNodeNpmInstall =
  List(
    WorkflowStep.Use(
      UseRef.Public("actions", "setup-node", "v4"),
      name = Some("Setup Node.js"),
      params = Map("node-version" -> "20", "cache" -> "npm")
    ),
    WorkflowStep.Use(
      UseRef.Public("actions", "cache", "v3"),
      name = Some("Cache node_modules"),
      id = Some("cache-node_modules"),
      params = {
        val prefix = "node_modules"
        val key    = s"$prefix-$${{ hashFiles('package-lock.json') }}"
        Map("path" -> "node_modules", "key" -> key, "restore-keys" -> prefix)
      }
    ),
    WorkflowStep.Run(
      List("npm clean-install --verbose"),
      name = Some("npm clean-install"),
      cond = Some("steps.cache-node_modules.outputs.cache-hit != 'true'")
    )
  )

lazy val sbtStage = WorkflowStep.Sbt(List("stage"), name = Some("Stage"))

lazy val lucumaCssStep = WorkflowStep.Sbt(List("lucumaCss"), name = Some("Extract CSS files"))

<<<<<<< HEAD
// https://stackoverflow.com/a/55610612
lazy val npmCleanInstall = WorkflowStep.Run(
  List("npm clean-install"),
  name = Some("npm clean-install")
)

lazy val npmInstall = WorkflowStep.Run(
  List("npm install"),
  name = Some("npm install")
)

=======
>>>>>>> 01668b77
lazy val npmBuild = WorkflowStep.Run(
  List("npm run build"),
  name = Some("Build application"),
  env = Map(
    "NODE_OPTIONS" -> "--max-old-space-size=8192"
  )
)

// https://frontside.com/blog/2020-05-26-github-actions-pull_request/#how-does-pull_request-affect-actionscheckout
lazy val overrideCiCommit = WorkflowStep.Run(
  List("""echo "CI_COMMIT_SHA=${{ github.event.pull_request.head.sha}}" >> $GITHUB_ENV"""),
  name = Some("override CI_COMMIT_SHA"),
  cond = Some(prCond)
)

lazy val bundlemon = WorkflowStep.Use(
  UseRef.Public("lironer", "bundlemon-action", "v1"),
  name = Some("Run BundleMon")
)

def firebaseDeploy(name: String, cond: String, live: Boolean) = WorkflowStep.Use(
  UseRef.Public("FirebaseExtended", "action-hosting-deploy", "v0"),
  name = Some(name),
  cond = Some(cond),
  params = Map(
    "repoToken"              -> "${{ secrets.GITHUB_TOKEN }}",
    "firebaseServiceAccount" -> "${{ secrets.FIREBASE_SERVICE_ACCOUNT_EXPLORE_GEMINI }}",
    "projectId"              -> "explore-gemini",
    "target"                 -> "dev"
  ) ++ (if (live) Map("channelId" -> "live") else Map.empty)
)

lazy val firebaseDeployReview = firebaseDeploy(
  "Deploy review app to Firebase",
  allConds(prCond,
           notDependabotCond,
           "github.event.pull_request.head.repo.full_name == github.repository"
  ),
  live = false
)

lazy val firebaseDeployDev = firebaseDeploy(
  "Deploy staging app to Firebase",
  masterCond,
  live = true
)

def setupVars(mode: String) = WorkflowStep.Run(
  List(
    // Removes all lines that don't define a variable, thus building a viable CSS file for linting
    raw"""sed '/^[[:blank:]]*[\\.\\}\\@]/d;/^[[:blank:]]*\..*/d;/^[[:blank:]]*$$/d;/\/\/.*/d' explore/target/lucuma-css/lucuma-ui-variables-$mode.scss > vars.css""",
    "cat vars.css"
  ),
  name = Some(s"Setup and expand vars $mode"),
  cond = if (mode == "dark") None else Some("github.event_name != 'pull_request'")
)

def runLinters(mode: String) = WorkflowStep.Use(
  UseRef.Public("wearerequired", "lint-action", "v2.3.0"),
  name = Some(s"Run linters in $mode mode"),
  params = Map(
    "github_token"         -> "${{ secrets.GITHUB_TOKEN }}",
    "prettier"             -> "true",
    "stylelint"            -> "true",
    "stylelint_args"       -> "common/src/main/webapp/sass",
    "stylelint_extensions" -> "css,sass,scss"
  ),
  cond = if (mode == "dark") None else Some("github.event_name != 'pull_request'")
)

ThisBuild / githubWorkflowGeneratedUploadSteps := Seq.empty
ThisBuild / githubWorkflowSbtCommand           := "sbt -v -J-Xmx6g"
<<<<<<< HEAD
ThisBuild / githubWorkflowBuildPreamble ++= Seq(setupNode, npmCleanInstall)
=======
ThisBuild / githubWorkflowBuildPreamble ++= setupNodeNpmInstall
>>>>>>> 01668b77
ThisBuild / githubWorkflowEnv += faNpmAuthToken
ThisBuild / githubWorkflowOSes                 := Seq("macos-latest")

ThisBuild / githubWorkflowAddedJobs +=
  WorkflowJob(
    "full",
    "full",
    WorkflowStep.Checkout ::
      WorkflowStep.SetupJava(githubWorkflowJavaVersions.value.toList.take(1)) :::
      setupNodeNpmInstall :::
      sbtStage ::
<<<<<<< HEAD
      npmCleanInstall ::
=======
>>>>>>> 01668b77
      npmBuild ::
      overrideCiCommit ::
      bundlemon ::
      // firebaseDeployReview ::
      firebaseDeployDev ::
      Nil,
    scalas = List(scalaVersion.value),
    javas = githubWorkflowJavaVersions.value.toList.take(1),
    oses = List("macos-latest"),
    cond = Some(allConds(anyConds(masterCond, prCond), geminiRepoCond))
  )

ThisBuild / githubWorkflowAddedJobs +=
  WorkflowJob(
    "lint",
    "Run linters",
    WorkflowStep.Checkout ::
      WorkflowStep.SetupJava(githubWorkflowJavaVersions.value.toList.take(1)) :::
<<<<<<< HEAD
      setupNode ::
      npmCleanInstall ::
=======
      setupNodeNpmInstall :::
>>>>>>> 01668b77
      lucumaCssStep ::
      setupVars("dark") ::
      runLinters("dark") ::
      setupVars("light") ::
      runLinters("light") ::
      Nil,
    scalas = List(scalaVersion.value),
    javas = githubWorkflowJavaVersions.value.toList.take(1),
    cond = Some(allConds(anyConds(masterCond, prCond), geminiRepoCond, notDependabotCond))
  )<|MERGE_RESOLUTION|>--- conflicted
+++ resolved
@@ -285,20 +285,6 @@
 
 lazy val lucumaCssStep = WorkflowStep.Sbt(List("lucumaCss"), name = Some("Extract CSS files"))
 
-<<<<<<< HEAD
-// https://stackoverflow.com/a/55610612
-lazy val npmCleanInstall = WorkflowStep.Run(
-  List("npm clean-install"),
-  name = Some("npm clean-install")
-)
-
-lazy val npmInstall = WorkflowStep.Run(
-  List("npm install"),
-  name = Some("npm install")
-)
-
-=======
->>>>>>> 01668b77
 lazy val npmBuild = WorkflowStep.Run(
   List("npm run build"),
   name = Some("Build application"),
@@ -371,11 +357,7 @@
 
 ThisBuild / githubWorkflowGeneratedUploadSteps := Seq.empty
 ThisBuild / githubWorkflowSbtCommand           := "sbt -v -J-Xmx6g"
-<<<<<<< HEAD
-ThisBuild / githubWorkflowBuildPreamble ++= Seq(setupNode, npmCleanInstall)
-=======
 ThisBuild / githubWorkflowBuildPreamble ++= setupNodeNpmInstall
->>>>>>> 01668b77
 ThisBuild / githubWorkflowEnv += faNpmAuthToken
 ThisBuild / githubWorkflowOSes                 := Seq("macos-latest")
 
@@ -387,10 +369,6 @@
       WorkflowStep.SetupJava(githubWorkflowJavaVersions.value.toList.take(1)) :::
       setupNodeNpmInstall :::
       sbtStage ::
-<<<<<<< HEAD
-      npmCleanInstall ::
-=======
->>>>>>> 01668b77
       npmBuild ::
       overrideCiCommit ::
       bundlemon ::
@@ -409,12 +387,7 @@
     "Run linters",
     WorkflowStep.Checkout ::
       WorkflowStep.SetupJava(githubWorkflowJavaVersions.value.toList.take(1)) :::
-<<<<<<< HEAD
-      setupNode ::
-      npmCleanInstall ::
-=======
       setupNodeNpmInstall :::
->>>>>>> 01668b77
       lucumaCssStep ::
       setupVars("dark") ::
       runLinters("dark") ::
