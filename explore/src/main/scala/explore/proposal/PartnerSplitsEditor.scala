--- conflicted
+++ resolved
@@ -31,11 +31,7 @@
   splits:  View[List[PartnerSplit]],
   closeMe: Callback,
   onSave:  List[PartnerSplit] => Callback
-<<<<<<< HEAD
-) extends ReactProps[PartnerSplitsEditor, Unit, Unit](PartnerSplitsEditor.component)
-=======
 ) extends ReactFnProps[PartnerSplitsEditor](PartnerSplitsEditor.component)
->>>>>>> 2eba6825
 
 object PartnerSplitsEditor {
   protected type Props = PartnerSplitsEditor
