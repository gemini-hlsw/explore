// Copyright (c) 2016-2022 Association of Universities for Research in Astronomy, Inc. (AURA)
// For license information see LICENSE or https://opensource.org/licenses/BSD-3-Clause

package explore.targets

import cats.Order._
import cats.syntax.all._
import crystal.react.View
import crystal.react.reuse._
import explore.common.AsterismQueries._
import explore.components.Tile
import explore.components.ui.ExploreStyles
import explore.model.TargetWithIdAndObs
import japgolly.scalajs.react._
import japgolly.scalajs.react.vdom.html_<^._
import lucuma.core.model.Observation
import lucuma.core.model.Target
import lucuma.ui.reusability._
import react.common._
import react.common.implicits._
import react.semanticui.collections.table._
import react.semanticui.modules.checkbox.Checkbox
import react.semanticui.modules.dropdown.DropdownItem
import react.semanticui.modules.dropdown._
import reactST.reactTable._
import reactST.reactTable.mod.DefaultSortTypes
import reactST.reactTable.mod.IdType

import scalajs.js.JSConverters._

final case class TargetSummaryTable(
  targets:           TargetWithObsList,
  hiddenColumns:     View[Set[String]],
  selectObservation: (Observation.Id, Target.Id) => Callback,
  selectTarget:      Target.Id => Callback,
  renderInTitle:     Tile.RenderInTitle
) extends ReactFnProps[TargetSummaryTable](TargetSummaryTable.component)

object TargetSummaryTable {
  type Props = TargetSummaryTable

  protected val TargetTable = TableDef[TargetWithIdAndObs].withSortBy

  protected val TargetTableComponent = new SUITable(TargetTable)

  private val columnClasses: Map[String, Css] = Map(
    "id"   -> (ExploreStyles.StickyColumn |+| ExploreStyles.TargetSummaryId),
    "type" -> (ExploreStyles.StickyColumn |+| ExploreStyles.TargetSummaryType |+| ExploreStyles.WithId),
    "name" -> (ExploreStyles.StickyColumn |+| ExploreStyles.TargetSummaryName |+| ExploreStyles.WithId)
  )

  protected val component =
    ScalaFnComponent
      .withHooks[Props]
      // cols
      .useMemoBy(_ => ()) { props => _ =>
        def column[V](id: String, accessor: TargetWithIdAndObs => V) =
          TargetTable
            .Column(id, row => accessor(row))
            .setHeader(TargetColumns.allColNames(id))

        List(
          // TODO: Add a delete button
          TargetTable
            .Column("id", _.id)
            .setHeader("id")
            .setCell(cell =>
              <.a(^.onClick ==> (_ => props.selectTarget(cell.value)), cell.value.toString)
            )
            .setSortByAuto
        ) ++
          TargetColumns
            .BaseColumnBuilder(TargetTable)(_.target.some)
            .allColumns ++
          List(
            column("count", _.obsIds.size) // TODO Right align
              .setCell(_.value.toString)
              .setSortType(DefaultSortTypes.number),
            column("observations", _.obsIds.toList)
              .setCell(cell =>
                <.span(
                  cell.value
                    .map(obsId =>
                      <.a(
                        ^.onClick ==> (_ => props.selectObservation(obsId, cell.row.original.id)),
                        obsId.toString
                      )
                    )
                    .mkReactFragment(", ")
                )
              )
              .setDisableSortBy(true)
          )
      }
      // rows
      .useMemoBy((props, _) => props.targets)((_, _) =>
        _.toList.map { case (id, targetWithObs) => TargetWithIdAndObs(id, targetWithObs) }
      )
      .useTableBy((props, cols, rows) =>
        TargetTable(
          cols,
          rows,
          { (hiddenColumns: Set[String], options: TargetTable.OptionsType) =>
            options
              .setAutoResetSortBy(false)
              .setInitialState(
                TargetTable
                  .State()
                  .setHiddenColumns(
                    hiddenColumns.toList
                      .map(col => col: IdType[Target.Id])
                      .toJSArray
                  )
              )
          }.reuseCurrying(props.hiddenColumns.get)
        )
      )
      .render((props, _, _, tableInstance) =>
        <.div(
          props.renderInTitle(
<<<<<<< HEAD
            <.span(ExploreStyles.TitleSelectColumns)(
              Dropdown(
                item = true,
                simple = true,
                pointing = Pointing.TopRight,
                scrolling = true,
                text = "Columns",
                clazz = ExploreStyles.SelectColumns
              )(
                DropdownMenu(
                  tableInstance.allColumns
                    .drop(2)
                    .toTagMod { column =>
                      val colId = column.id.toString
                      DropdownItem()(^.key := colId)(
                        <.div(
                          Checkbox(
                            label = TargetColumns.allColNames(colId),
                            checked = column.isVisible,
                            onChange = (value: Boolean) =>
                              Callback(column.toggleHidden()) >>
                                props.hiddenColumns
                                  .mod(cols => if (value) cols - colId else cols + colId)
=======
            React.Fragment(
              <.span, // Push column selector to right
              <.span(ExploreStyles.TitleSelectColumns)(
                Dropdown(
                  item = true,
                  simple = true,
                  pointing = Pointing.TopRight,
                  scrolling = true,
                  text = "Columns",
                  clazz = ExploreStyles.SelectColumns
                )(
                  DropdownMenu()(
                    tableInstance.allColumns
                      .drop(2)
                      .toTagMod { column =>
                        val colId = column.id.toString
                        DropdownItem()(^.key := colId)(
                          <.div(
                            Checkbox(
                              label = TargetColumns.allColNames(colId),
                              checked = column.isVisible,
                              onChange = (value: Boolean) =>
                                Callback(column.toggleHidden()) >>
                                  props.hiddenColumns
                                    .mod(cols => if (value) cols - colId else cols + colId)
                            )
>>>>>>> 7b7ca592
                          )
                        )
                      }
                  )
                )
              )
            )
          ),
          TargetTableComponent(
            table = Table(
              celled = true,
              selectable = true,
              striped = true,
              compact = TableCompact.Very,
              unstackable = true,
              clazz = ExploreStyles.ExploreTable
            )(),
            header = true,
            headerCell = (col: TargetTable.ColumnType) =>
              TableHeaderCell(clazz =
                columnClasses.get(col.id.toString).orEmpty |+| ExploreStyles.StickyHeader
              ),
            cell = (cell: TargetTable.CellType[?]) =>
              TableCell(clazz = columnClasses.get(cell.column.id.toString).orEmpty)
          )(tableInstance)
        )
      )
}<|MERGE_RESOLUTION|>--- conflicted
+++ resolved
@@ -118,31 +118,6 @@
       .render((props, _, _, tableInstance) =>
         <.div(
           props.renderInTitle(
-<<<<<<< HEAD
-            <.span(ExploreStyles.TitleSelectColumns)(
-              Dropdown(
-                item = true,
-                simple = true,
-                pointing = Pointing.TopRight,
-                scrolling = true,
-                text = "Columns",
-                clazz = ExploreStyles.SelectColumns
-              )(
-                DropdownMenu(
-                  tableInstance.allColumns
-                    .drop(2)
-                    .toTagMod { column =>
-                      val colId = column.id.toString
-                      DropdownItem()(^.key := colId)(
-                        <.div(
-                          Checkbox(
-                            label = TargetColumns.allColNames(colId),
-                            checked = column.isVisible,
-                            onChange = (value: Boolean) =>
-                              Callback(column.toggleHidden()) >>
-                                props.hiddenColumns
-                                  .mod(cols => if (value) cols - colId else cols + colId)
-=======
             React.Fragment(
               <.span, // Push column selector to right
               <.span(ExploreStyles.TitleSelectColumns)(
@@ -169,7 +144,6 @@
                                   props.hiddenColumns
                                     .mod(cols => if (value) cols - colId else cols + colId)
                             )
->>>>>>> 7b7ca592
                           )
                         )
                       }
