--- conflicted
+++ resolved
@@ -64,14 +64,9 @@
         import ctx.given
 
         load(props.url).flatMap(v => state.set(Pot.fromTry(v)).toAsync)
-<<<<<<< HEAD
-      .render: (props, _, helpCtx, state) =>
-        val imageConv = (s: Uri) => props.baseUrl.addPath(s.path)
-=======
       }
       .render { (props, helpCtx, state) =>
         val imageConv = (s: Uri) => s.host.fold(props.baseUrl.addPath(s.path))(_ => s)
->>>>>>> 40bfa596
 
         val helpView = helpCtx.displayedHelp
         val editUrl  = state.get match {
