// Copyright (c) 2016-2022 Association of Universities for Research in Astronomy, Inc. (AURA)
// For license information see LICENSE or https://opensource.org/licenses/BSD-3-Clause

package explore.constraints

import cats.effect.IO
import cats.syntax.all._
import crystal.react.View
import eu.timepit.refined.auto._
import eu.timepit.refined.cats._
import explore.common.ConstraintsQueries._
import explore.components.HelpIcon
import explore.components.Tile
import explore.components.ui.ExploreStyles
import explore.components.undo.UndoButtons
import explore.implicits._
import explore.model.Help
import explore.model.display._
import explore.undo.UndoContext
import explore.undo._
import japgolly.scalajs.react._
import japgolly.scalajs.react.feature.ReactFragment
import japgolly.scalajs.react.vdom.html_<^._
import lucuma.core.model.ConstraintSet
import lucuma.core.model.ElevationRange
import lucuma.core.model.Observation
import lucuma.core.model.validation.ModelValidators
import lucuma.core.util.Display
import lucuma.core.util.Enumerated
import lucuma.core.validation._
import lucuma.refined.*
import lucuma.schemas.ObservationDB.Types._
import lucuma.ui.forms.EnumViewSelect
import lucuma.ui.forms.FormInputEV
import lucuma.ui.input.ChangeAuditor
import lucuma.ui.reusability._
import lucuma.ui.syntax.all.*
import lucuma.ui.syntax.all.given
import monocle.Lens
import react.common.ReactFnProps
import react.semanticui.collections.form.Form
import react.semanticui.elements.label.LabelPointing

final case class ConstraintsPanel(
  obsIds:           List[Observation.Id],
  constraintSet:    View[ConstraintSet],
  undoStacks:       View[UndoStacks[IO, ConstraintSet]],
  renderInTitle:    Tile.RenderInTitle
)(using val ctx: AppContextIO)
    extends ReactFnProps[ConstraintsPanel](ConstraintsPanel.component)

object ConstraintsPanel {
  type Props = ConstraintsPanel

<<<<<<< HEAD
  private enum ElevationRangeType(val label: String):
    case AirMass   extends ElevationRangeType("Air Mass")
    case HourAngle extends ElevationRangeType("Hour Angle")

  private object ElevationRangeType:
    given Enumerated[ElevationRangeType] = Enumerated.from(AirMass, HourAngle).withTag(_.label)
    given Display[ElevationRangeType]    = Display.byShortName(_.label)
=======
  enum ElevationRangeType(val label: String):
    case AirMass   extends ElevationRangeType("Air Mass")
    case HourAngle extends ElevationRangeType("Hour Angle")

  object ElevationRangeType:
    given Enumerated[ElevationRangeType] =
      Enumerated.from(AirMass, HourAngle).withTag(_.label)

    given Display[ElevationRangeType] =
      Display.byShortName(_.label)
>>>>>>> 1975b1eb

  import ElevationRangeType._

  private final case class ElevationRangeOptions(
    rangeType: ElevationRangeType,
    airMass:   ElevationRange.AirMass,
    hourAngle: ElevationRange.HourAngle
  ) {
    def toElevationRange(er: ElevationRange): ElevationRangeOptions =
      er match {
        case am @ ElevationRange.AirMass(_, _)   =>
          copy(rangeType = ElevationRangeType.AirMass, airMass = am)
        case ha @ ElevationRange.HourAngle(_, _) =>
          copy(rangeType = ElevationRangeType.HourAngle, hourAngle = ha)
      }
  }

  private object ElevationRangeOptions {
    def fromElevationRange(er: ElevationRange): ElevationRangeOptions =
      ElevationRangeOptions(
        ElevationRangeType.AirMass,
        ElevationRange.AirMass.Default,
        ElevationRange.HourAngle.Default
      ).toElevationRange(er)
  }

  protected val component =
    ScalaFnComponent
      .withHooks[Props]
      .useStateBy(props =>
        ElevationRangeOptions.fromElevationRange(props.constraintSet.get.elevationRange)
      )
      .useEffectWithDepsBy((props, _) => props.constraintSet.get.elevationRange)(
        (_, elevationRangeOptions) =>
          elevationRange => elevationRangeOptions.modState(_.toElevationRange(elevationRange))
      )
      .render { (props, elevationRangeOptions) =>
        import props.given

        val undoCtx: UndoContext[ConstraintSet] = UndoContext(props.undoStacks, props.constraintSet)

        val undoViewSet = UndoView(props.obsIds, undoCtx)

        val erView =
          undoViewSet(ConstraintSet.elevationRange, UpdateConstraintSet.elevationRange)

        def selectEnum[A: Enumerated: Display](
          label:     String,
          helpId:    Help.Id,
          lens:      Lens[ConstraintSet, A],
          remoteSet: A => ConstraintSetInput => ConstraintSetInput
        ) = {
          val id = label.toLowerCase().replaceAll(" ", "-")
          ReactFragment(
            <.label(label, HelpIcon(helpId)),
            EnumViewSelect(id = id, value = undoViewSet(lens, remoteSet))
          )
        }

        val erTypeView: View[ElevationRangeType] =
          View[ElevationRangeType](
            elevationRangeOptions.value.rangeType,
            (mod, cb) =>
              erView
                .setCB(
                  mod(elevationRangeOptions.value.rangeType) match {
                    case AirMass   => elevationRangeOptions.value.airMass
                    case HourAngle => elevationRangeOptions.value.hourAngle
                  },
                  _ match {
                    case ElevationRange.AirMass(_, _)   => cb(AirMass)
                    case ElevationRange.HourAngle(_, _) => cb(HourAngle)
                  }
                )
          )

        val airMassView: View[ElevationRange.AirMass] =
          View[ElevationRange.AirMass](
            elevationRangeOptions.value.airMass,
            (mod, cb) =>
              erView
                .zoom(ElevationRange.airMass)
                .modCB(mod, _.map(cb).orEmpty)
          )

        val hourAngleView: View[ElevationRange.HourAngle] =
          View[ElevationRange.HourAngle](
            elevationRangeOptions.value.hourAngle,
            (mod, cb) =>
              erView
                .zoom(ElevationRange.hourAngle)
                .modCB(mod, _.map(cb).orEmpty)
          )

        React.Fragment(
          props.renderInTitle(
            <.span(ExploreStyles.TitleUndoButtons)(UndoButtons(undoCtx))
          ),
          Form(clazz = ExploreStyles.ConstraintsGrid)(
            selectEnum(
              "Image Quality",
              "constraints/main/iq.md".refined,
              ConstraintSet.imageQuality,
              UpdateConstraintSet.imageQuality
            ),
            selectEnum(
              "Cloud Extinction",
              "constraints/main/ce.md".refined,
              ConstraintSet.cloudExtinction,
              UpdateConstraintSet.cloudExtinction
            ),
            selectEnum(
              "Water Vapor",
              "constraints/main/wv.md".refined,
              ConstraintSet.waterVapor,
              UpdateConstraintSet.waterVapor
            ),
            selectEnum(
              "Sky Background",
              "constraints/main/sb.md".refined,
              ConstraintSet.skyBackground,
              UpdateConstraintSet.skyBackground
            ),
            <.label("Elevation Range", HelpIcon("constraints/main/er.md".refined)),
            <.div(
              ExploreStyles.ConstraintsElevationRangeGroup,
              EnumViewSelect(
                id = "ertype",
                value = erTypeView,
                upward = true,
                clazz = ExploreStyles.ElevationRangePicker
              ),
              ReactFragment(
                <.label("Min"),
                FormInputEV(
                  id = "minam".refined,
                  value = airMassView.zoom(ElevationRange.AirMass.min),
                  errorClazz = ExploreStyles.InputErrorTooltip,
                  errorPointing = LabelPointing.Below,
                  validFormat = ModelValidators.airMassElevationRangeValidWedge.andThen(
                    ValidSplitEpiNec.lte(elevationRangeOptions.value.airMass.max,
                                         "Must be <= Max".refined
                    )
                  ),
                  changeAuditor = ChangeAuditor.accept.decimal(1.refined),
                  clazz = ExploreStyles.ElevationRangeEntry
                ),
                <.label("Max"),
                FormInputEV(
                  id = "maxam".refined,
                  value = airMassView.zoom(ElevationRange.AirMass.max),
                  errorClazz = ExploreStyles.InputErrorTooltip,
                  errorPointing = LabelPointing.Below,
                  validFormat = ModelValidators.airMassElevationRangeValidWedge.andThen(
                    ValidSplitEpiNec.gte(elevationRangeOptions.value.airMass.min,
                                         "Must be >= Min".refined
                    )
                  ),
                  changeAuditor = ChangeAuditor.accept.decimal(1.refined),
                  clazz = ExploreStyles.ElevationRangeEntry
                )
              ).when(elevationRangeOptions.value.rangeType === AirMass),
              ReactFragment(
                <.label("Min"),
                FormInputEV(
                  id = "minha".refined,
                  value = hourAngleView.zoom(ElevationRange.HourAngle.minHours),
                  errorClazz = ExploreStyles.InputErrorTooltip,
                  errorPointing = LabelPointing.Below,
                  validFormat = ModelValidators.hourAngleElevationRangeValidWedge.andThen(
                    ValidSplitEpiNec.lte(
                      elevationRangeOptions.value.hourAngle.maxHours,
                      "Must be <= Max".refined
                    )
                  ),
                  changeAuditor = ChangeAuditor.accept.decimal(1.refined),
                  clazz = ExploreStyles.ElevationRangeEntry
                ),
                <.label("Max"),
                FormInputEV(
                  id = "maxha".refined,
                  value = hourAngleView.zoom(ElevationRange.HourAngle.maxHours),
                  errorClazz = ExploreStyles.InputErrorTooltip,
                  errorPointing = LabelPointing.Below,
                  validFormat = ModelValidators.hourAngleElevationRangeValidWedge.andThen(
                    ValidSplitEpiNec.gte(
                      elevationRangeOptions.value.hourAngle.minHours,
                      "Must be >= Min".refined
                    )
                  ),
                  changeAuditor = ChangeAuditor.accept.decimal(1.refined),
                  clazz = ExploreStyles.ElevationRangeEntry
                ),
                <.label("Hours")
              ).when(elevationRangeOptions.value.rangeType === HourAngle)
            )
          )
        )
      }
}<|MERGE_RESOLUTION|>--- conflicted
+++ resolved
@@ -42,17 +42,16 @@
 import react.semanticui.elements.label.LabelPointing
 
 final case class ConstraintsPanel(
-  obsIds:           List[Observation.Id],
-  constraintSet:    View[ConstraintSet],
-  undoStacks:       View[UndoStacks[IO, ConstraintSet]],
-  renderInTitle:    Tile.RenderInTitle
+  obsIds:        List[Observation.Id],
+  constraintSet: View[ConstraintSet],
+  undoStacks:    View[UndoStacks[IO, ConstraintSet]],
+  renderInTitle: Tile.RenderInTitle
 )(using val ctx: AppContextIO)
     extends ReactFnProps[ConstraintsPanel](ConstraintsPanel.component)
 
 object ConstraintsPanel {
   type Props = ConstraintsPanel
 
-<<<<<<< HEAD
   private enum ElevationRangeType(val label: String):
     case AirMass   extends ElevationRangeType("Air Mass")
     case HourAngle extends ElevationRangeType("Hour Angle")
@@ -60,18 +59,6 @@
   private object ElevationRangeType:
     given Enumerated[ElevationRangeType] = Enumerated.from(AirMass, HourAngle).withTag(_.label)
     given Display[ElevationRangeType]    = Display.byShortName(_.label)
-=======
-  enum ElevationRangeType(val label: String):
-    case AirMass   extends ElevationRangeType("Air Mass")
-    case HourAngle extends ElevationRangeType("Hour Angle")
-
-  object ElevationRangeType:
-    given Enumerated[ElevationRangeType] =
-      Enumerated.from(AirMass, HourAngle).withTag(_.label)
-
-    given Display[ElevationRangeType] =
-      Display.byShortName(_.label)
->>>>>>> 1975b1eb
 
   import ElevationRangeType._
 
