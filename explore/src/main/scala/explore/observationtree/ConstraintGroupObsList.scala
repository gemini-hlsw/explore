// Copyright (c) 2016-2022 Association of Universities for Research in Astronomy, Inc. (AURA)
// For license information see LICENSE or https://opensource.org/licenses/BSD-3-Clause

package explore.observationtree

import cats.effect.IO
import cats.syntax.all._
import clue.TransactionalClient
import crystal.react.View
import crystal.react.reuse.Reuse
import explore.Icons
import explore.common.ConstraintGroupQueries._
import explore.components.ui.ExploreStyles
import explore.components.undo.UndoButtons
import explore.implicits._
import explore.model.ConstraintGroup
import explore.model.Focused
import explore.model.ObsIdSet
import explore.model.display._
import explore.model.enums.AppTab
import explore.undo.UndoContext
import explore.undo._
import japgolly.scalajs.react._
import japgolly.scalajs.react.vdom.html_<^._
import lucuma.core.model.Observation
import lucuma.core.model.Program
import lucuma.core.syntax.all._
import lucuma.schemas.ObservationDB
import mouse.boolean._
import react.beautifuldnd._
import react.common._
import react.common.implicits._
import react.fa.FontAwesomeIcon
import react.semanticui.elements.button.Button
import react.semanticui.elements.segment.Segment
import react.semanticui.elements.segment.SegmentGroup
import react.semanticui.sizes._

import scala.collection.immutable.SortedSet

final case class ConstraintGroupObsList(
  constraintsWithObs: View[ConstraintSummaryWithObervations],
  programId:          Program.Id,
  focusedObsSet:      Option[ObsIdSet],
  setSummaryPanel:    Reuse[Callback],
  expandedIds:        View[SortedSet[ObsIdSet]],
  undoStacks:         View[UndoStacks[IO, ConstraintGroupList]]
)(implicit val ctx:   AppContextIO)
<<<<<<< HEAD
    extends ReactProps[ConstraintGroupObsList,
                       ConstraintGroupObsList.State,
                       ConstraintGroupObsList.Backend
    ](ConstraintGroupObsList.component)
=======
    extends ReactFnProps[ConstraintGroupObsList](ConstraintGroupObsList.component)
>>>>>>> 2eba6825
    with ViewCommon

object ConstraintGroupObsList {
  protected type Props = ConstraintGroupObsList

  private def toggleExpanded(obsIds: ObsIdSet, expandedIds: View[SortedSet[ObsIdSet]]): Callback =
    expandedIds.mod { expanded =>
      expanded.exists(_ === obsIds).fold(expanded - obsIds, expanded + obsIds)
    }

  /**
   * When we're dragging, we can have an observation id as the draggable id. If we have a selection,
   * and that id is part of the selection, we drag all the items in the selection. However, the user
   * may have something selected, but be dragging something that is NOT in the selection - in which
   * case we just drag the individual item.
   */
  private def getDraggedIds(dragId: String, selected: Option[ObsIdSet]): Option[ObsIdSet] =
    Observation.Id.parse(dragId).map { dId =>
      val dIdSet = ObsIdSet.one(dId)
      selected.fold(dIdSet) { selectedIds =>
        if (selectedIds.contains(dId)) selectedIds
        else dIdSet
      }
    }

  private def onDragEnd(
    undoCtx:          UndoContext[ConstraintGroupList],
    expandedIds:      View[SortedSet[ObsIdSet]],
    focusedObsSet:    Option[ObsIdSet],
    constraintGroups: ConstraintGroupList,
    setObsSet:        Option[ObsIdSet] => Callback
  )(implicit
    c:                TransactionalClient[IO, ObservationDB]
  ): (DropResult, ResponderProvided) => Callback = (result, _) => {
    val oData = for {
      destination <- result.destination.toOption
      destIds     <- ObsIdSet.fromString.getOption(destination.droppableId)
      draggedIds  <- getDraggedIds(result.draggableId, focusedObsSet)
      if !destIds.intersects(draggedIds)
      destCg      <- constraintGroups.get(destIds)
    } yield (destCg, draggedIds)

    oData.foldMap { case (destCg, draggedIds) =>
      ConstraintGroupObsListActions
        .obsConstraintGroup(draggedIds, expandedIds, setObsSet)
        .set(undoCtx)(destCg.some)
    }
  }

  protected val component = ScalaFnComponent
    .withHooks[Props]
    .useState(false) // dragging
    .useEffectOnMountBy { (props, _) =>
      val constraintsWithObs = props.constraintsWithObs.get
      val constraintGroups   = constraintsWithObs.constraintGroups
      val expandedIds        = props.expandedIds

      val selectedGroup =
        props.focusedObsSet
          .flatMap(idSet => constraintGroups.find { case (key, _) => idSet.subsetOf(key) })
          .map(_._2)

      // Unfocus the group with observations doesn't exist
      val unfocus =
        if (props.focusedObsSet.nonEmpty && selectedGroup.isEmpty)
          props.ctx.replacePage(AppTab.Constraints, props.programId, Focused.None)
        else Callback.empty

      val expandSelected = selectedGroup.foldMap(cg => expandedIds.mod(_ + cg.obsIds))

      val cleanupExpandedIds =
        expandedIds.mod(_.filter(ids => constraintGroups.contains(ids)))

      for {
        _ <- unfocus
        _ <- expandSelected
        _ <- cleanupExpandedIds
      } yield ()
    }
    .render { (props, dragging) =>
      implicit val ctx = props.ctx

      val observations = props.constraintsWithObs.get.observations

      val constraintGroups = props.constraintsWithObs.get.constraintGroups.map(_._2)

      val undoCtx = UndoContext(
        props.undoStacks,
        props.constraintsWithObs.zoom(ConstraintSummaryWithObervations.constraintGroups)
      )

      val renderClone: Draggable.Render = (provided, snapshot, rubric) =>
        <.div(provided.innerRef,
              provided.draggableProps,
              provided.dragHandleProps,
              props.getDraggedStyle(provided.draggableStyle, snapshot)
        )(
          getDraggedIds(rubric.draggableId, props.focusedObsSet)
            .flatMap(obsIds =>
              if (obsIds.size === 1)
                observations.get(obsIds.head).map(obs => props.renderObsBadge(obs))
              else {
                val div: TagMod = <.div(
                  SegmentGroup(
                    obsIds.toList.toTagMod(id => Segment(id.show))
                  )
                )
                div.some
              }
            )
            .getOrElse(<.span("ERROR"))
        )

      def isObsSelected(obsId: Observation.Id): Boolean =
        props.focusedObsSet.exists(_.contains(obsId))

      def setObsSet(obsIdSet: Option[ObsIdSet]): Callback =
        ctx.pushPage(AppTab.Constraints, props.programId, Focused(obsIdSet))

      def setObs(obsId: Observation.Id): Callback =
        setObsSet(ObsIdSet.one(obsId).some)

      val handleDragEnd = onDragEnd(
        undoCtx,
        props.expandedIds,
        props.focusedObsSet,
        props.constraintsWithObs.get.constraintGroups,
        setObsSet
      )

      def handleCtrlClick(obsId: Observation.Id, groupIds: ObsIdSet) =
        props.focusedObsSet.fold(setObs(obsId)) { selectedIds =>
          if (selectedIds.forall(groupIds.contains)) {
            if (selectedIds.contains(obsId)) {
              setObsSet(selectedIds.removeOne(obsId))
            } else setObsSet(selectedIds.add(obsId).some)
          } else Callback.empty // Not in the same group
        }

      def renderGroup(constraintGroup: ConstraintGroup): VdomNode = {
        val obsIds        = constraintGroup.obsIds
        val cgObs         = obsIds.toList.map(id => observations.get(id)).flatten
        // if this group or something in it is selected
        val groupSelected = props.focusedObsSet.exists(_.subsetOf(obsIds))

        val icon: FontAwesomeIcon = props.expandedIds.get
          .exists((ids: ObsIdSet) => ids === obsIds)
          .fold(Icons.ChevronDown, Icons.ChevronRight)
          .addModifiers(
            Seq(
              ^.cursor.pointer,
              ^.onClick ==> { (e: ReactEvent) =>
                e.stopPropagationCB >>
                  toggleExpanded(obsIds, props.expandedIds).asEventDefault(e).void
              }
            )
          )
          .fixedWidth()

        Droppable(ObsIdSet.fromString.reverseGet(obsIds), renderClone = renderClone) {
          case (provided, snapshot) =>
            val csHeader = <.span(ExploreStyles.ObsTreeGroupHeader)(
              icon,
              <.span(ExploreStyles.ObsGroupTitleWithWrap)(
                constraintGroup.constraintSet.shortName
              ),
              <.span(ExploreStyles.ObsCount, s"${obsIds.size} Obs")
            )

            <.div(
              provided.innerRef,
              provided.droppableProps,
              props.getListStyle(
                snapshot.draggingOverWith.exists(id => Observation.Id.parse(id).isDefined)
              )
            )(
              Segment(
                vertical = true,
                clazz = ExploreStyles.ObsTreeGroup |+| Option
                  .when(groupSelected)(ExploreStyles.SelectedObsTreeGroup)
                  .orElse(
                    Option.when(!dragging.value)(ExploreStyles.UnselectedObsTreeGroup)
                  )
                  .orEmpty
              )(^.cursor.pointer, ^.onClick --> setObsSet(constraintGroup.obsIds.some))(
                csHeader,
                TagMod.when(props.expandedIds.get.contains(obsIds))(
                  cgObs.zipWithIndex.toTagMod { case (obs, idx) =>
                    props.renderObsBadgeItem(
                      selectable = true,
                      highlightSelected = true,
                      forceHighlight = isObsSelected(obs.id),
                      linkToObsTab = false,
                      onSelect = setObs,
                      onCtrlClick = id => handleCtrlClick(id, obsIds)
                    )(obs, idx)
                  }
                ),
                provided.placeholder
              )
            )
        }
      }

      DragDropContext(
        onDragStart = (_: DragStart, _: ResponderProvided) => dragging.setState(true),
        onDragEnd =
          (result, provided) => dragging.setState(false) >> handleDragEnd(result, provided)
      )(
        <.div(ExploreStyles.ObsTreeWrapper)(
          <.div(ExploreStyles.TreeToolbar)(UndoButtons(undoCtx, size = Mini)),
          <.div(
            Button(
              onClick = setObsSet(none) >> props.setSummaryPanel.value,
              clazz = ExploreStyles.ButtonSummary
            )(
              Icons.ListIcon.clazz(ExploreStyles.PaddedRightIcon),
              "Constraints Summary"
            )
          ),
          <.div(ExploreStyles.ObsTree)(
            <.div(ExploreStyles.ObsScrollTree)(
              constraintGroups.toTagMod(renderGroup)
            )
          )
        )
      )
    }
}<|MERGE_RESOLUTION|>--- conflicted
+++ resolved
@@ -46,14 +46,7 @@
   expandedIds:        View[SortedSet[ObsIdSet]],
   undoStacks:         View[UndoStacks[IO, ConstraintGroupList]]
 )(implicit val ctx:   AppContextIO)
-<<<<<<< HEAD
-    extends ReactProps[ConstraintGroupObsList,
-                       ConstraintGroupObsList.State,
-                       ConstraintGroupObsList.Backend
-    ](ConstraintGroupObsList.component)
-=======
     extends ReactFnProps[ConstraintGroupObsList](ConstraintGroupObsList.component)
->>>>>>> 2eba6825
     with ViewCommon
 
 object ConstraintGroupObsList {
