--- conflicted
+++ resolved
@@ -158,17 +158,7 @@
           ctx.pushPage(AppTab.Constraints, props.programId, Focused.None) >>
             state.zoom(TwoPanelState.selected).set(SelectedPanel.tree)
         )
-<<<<<<< HEAD
-      )(
-        ^.href := ctx.pageUrl(AppTab.Constraints,
-                              props.programId,
-                              none,
-                              none
-        ) /*, Icons.ChevronLeft*/
-      )
-=======
       )(^.href := ctx.pageUrl(AppTab.Constraints, props.programId, Focused.None), Icons.ChevronLeft)
->>>>>>> 2eba6825
 
     val coreWidth  = props.size.width.getOrElse(0) - treeWidth
     val coreHeight = props.size.height.getOrElse(0)
