// Copyright (c) 2016-2023 Association of Universities for Research in Astronomy, Inc. (AURA)
// For license information see LICENSE or https://opensource.org/licenses/BSD-3-Clause

package explore.tabs

import cats.effect.IO
import cats.syntax.all.*
import crystal.*
import crystal.react.*
import crystal.react.hooks.*
import crystal.react.reuse.*
import explore.Icons
import explore.*
import explore.components.Tile
import explore.components.ui.ExploreStyles
import explore.data.KeyedIndexedList
import explore.model.AppContext
import explore.model.ProgramSummaries
import explore.model.*
import explore.model.enums.AppTab
import explore.model.enums.GridLayoutSection
import explore.model.enums.SelectedPanel
import explore.model.reusability.given
import explore.observationtree.*
import explore.shortcuts.*
import explore.shortcuts.given
import explore.undo.UndoContext
import explore.undo.UndoSetter
import explore.utils.*
import japgolly.scalajs.react.*
import japgolly.scalajs.react.callback.CallbackCatsEffect.*
import japgolly.scalajs.react.extra.router.SetRouteVia
import japgolly.scalajs.react.vdom.html_<^.*
import lucuma.core.model.Group
import lucuma.core.model.Observation
import lucuma.core.model.Program
import lucuma.core.model.Target
import lucuma.core.model.User
import lucuma.core.util.NewType
import lucuma.react.common.*
import lucuma.react.hotkeys.*
import lucuma.react.hotkeys.hooks.*
import lucuma.react.primereact.Button
import lucuma.react.resizeDetector.*
import lucuma.react.resizeDetector.hooks.*
import lucuma.refined.*
import lucuma.ui.primereact.*
import lucuma.ui.reusability.given
import lucuma.ui.sso.UserVault
import lucuma.ui.syntax.all.given
import monocle.Iso

object DeckShown extends NewType[Boolean]:
  inline def Shown: DeckShown  = DeckShown(true)
  inline def Hidden: DeckShown = DeckShown(false)

  extension (s: DeckShown)
    def flip: DeckShown =
      if (s.value) DeckShown.Hidden else DeckShown.Shown

type DeckShown = DeckShown.Type

case class ObsTabContents(
  vault:            Option[UserVault],
  userId:           Option[User.Id],
  programId:        Program.Id,
  programSummaries: UndoContext[ProgramSummaries],
  userPreferences:  View[UserPreferences],
  focused:          Focused,
  searching:        View[Set[Target.Id]],
  expandedGroups:   View[Set[Group.Id]],
  readonly:         Boolean
) extends ReactFnProps(ObsTabContents.component):
  val focusedObs: Option[Observation.Id]                   = focused.obsSet.map(_.head)
  val focusedTarget: Option[Target.Id]                     = focused.target
  val focusedGroup: Option[Group.Id]                       = focused.group
  val obsAttachments: View[ObsAttachmentList]              =
    programSummaries.model.zoom(ProgramSummaries.obsAttachments)
  val obsAttachmentAssignments: ObsAttachmentAssignmentMap =
    programSummaries.get.obsAttachmentAssignments
  val observations: UndoSetter[ObservationList]            =
    programSummaries.zoom(ProgramSummaries.observations)
  val groups: UndoSetter[GroupList]                        = programSummaries.zoom(ProgramSummaries.groups)
  val targets: UndoSetter[TargetList]                      = programSummaries.zoom(ProgramSummaries.targets)

object ObsTabContents extends TwoPanels:
  private type Props = ObsTabContents

  private def renderFn(
    props:        Props,
    selectedView: View[SelectedPanel],
    resize:       UseResizeDetectorReturn,
    deckShown:    View[DeckShown],
    ctx:          AppContext[IO]
  ): VdomNode = {

    def observationsTree(observations: View[ObservationList]) =
      if (deckShown.get === DeckShown.Shown) {
        ObsList(
          props.observations,
          props.programSummaries,
          props.programId,
          props.focusedObs,
          props.focusedTarget,
          props.focusedGroup,
          selectedView.set(SelectedPanel.Summary),
          props.groups,
          props.expandedGroups,
          deckShown,
          props.readonly
        ): VdomNode
      } else
        <.div(ExploreStyles.TreeToolbar)(
          Button(
            severity = Button.Severity.Secondary,
            outlined = true,
            disabled = false,
            icon = Icons.ArrowRightFromLine,
            clazz = ExploreStyles.ObsTreeHideShow,
            onClick = deckShown.mod(_.flip)
          ).mini.compact
        )

    val backButton: VdomNode =
      makeBackButton(props.programId, AppTab.Observations, selectedView, ctx)

    def obsSummaryTable(): VdomNode = Tile(
      "observations".refined,
      "Observations Summary",
      backButton.some
    )(renderInTitle =>
      ObsSummaryTable(
        props.userId,
        props.programId,
        props.observations,
        props.targets.get,
        renderInTitle
      )
    // TODO: elevation view
    )

    def groupTiles(groupId: Group.Id): VdomNode =
      ObsGroupTiles(
        props.userId,
        groupId,
        props.groups,
        resize,
        ExploreGridLayouts.sectionLayout(GridLayoutSection.GroupEditLayout),
        props.userPreferences.get.groupEditLayout,
        backButton
      )

    def obsTiles(obsId: Observation.Id): VdomNode =
      val indexValue = Iso.id[ObservationList].index(obsId).andThen(KeyedIndexedList.value)

      props.observations.model
        .zoom(indexValue)
        .mapValue(obsView =>
          ObsTabTiles(
            props.vault,
            props.userId,
            props.programId,
            backButton,
            // FIXME Find a better mechanism for this.
            // Something like .mapValue but for UndoContext
            props.observations.zoom(indexValue.getOption.andThen(_.get), indexValue.modify),
            props.targets,
            // maybe we want constraintGroups, so we can get saner ids?
            props.programSummaries.get.constraintGroups.map(_._2).toSet,
            props.programSummaries.get.targetObservations,
            props.focusedTarget,
            props.searching,
            ExploreGridLayouts.sectionLayout(GridLayoutSection.ObservationsLayout),
            props.userPreferences.get.observationsTabLayout,
            resize,
            props.obsAttachments,
            props.obsAttachmentAssignments,
            props.userPreferences.zoom(UserPreferences.globalPreferences)
          ).withKey(s"${obsId.show}")
        )

<<<<<<< HEAD
    def rightSide: VdomNode =
      (props.focusedObs, props.focusedGroup) match {
        case (Some(obsId), _)   => obsTiles(obsId)
        case (_, Some(groupId)) => groupTiles(groupId)
        case _                  => obsSummaryTable()
      }
=======
        props.observations.model
          .zoom(indexValue)
          .mapValue(obsView =>
            ObsTabTiles(
              props.vault,
              props.userId,
              props.programId,
              backButton,
              // FIXME Find a better mechanism for this.
              // Something like .mapValue but for UndoContext
              props.observations.zoom(indexValue.getOption.andThen(_.get), indexValue.modify),
              props.targets,
              // maybe we want constraintGroups, so we can get saner ids?
              props.programSummaries.get.constraintGroups.map(_._2).toSet,
              props.programSummaries.get.targetObservations,
              props.focusedTarget,
              props.searching,
              ExploreGridLayouts.sectionLayout(GridLayoutSection.ObservationsLayout),
              props.userPreferences.get.observationsTabLayout,
              resize,
              props.obsAttachments,
              props.obsAttachmentAssignments,
              props.userPreferences.zoom(UserPreferences.globalPreferences),
              props.readonly
            ).withKey(s"${obsId.show}")
          )
      )
>>>>>>> 5a7810e1

    makeOneOrTwoPanels(
      selectedView,
      observationsTree(props.observations.model),
      _ => rightSide,
      RightSideCardinality.Multi,
      resize,
      ExploreStyles.ObsHiddenToolbar.when_(deckShown.get === DeckShown.Hidden)
    )
  }

  private val component =
    ScalaFnComponent
      .withHooks[Props]
      .useContext(AppContext.ctx)
      .useStateView[SelectedPanel](SelectedPanel.Uninitialized)
      .useEffectWithDepsBy((props, _, panels) => (props.focusedObs, panels.reuseByValue)) {
        (_, _, _) => params =>
          val (focusedObs, selected) = params
          (focusedObs, selected.get) match {
            case (Some(_), _)                 => selected.set(SelectedPanel.Editor)
            case (None, SelectedPanel.Editor) => selected.set(SelectedPanel.Summary)
            case _                            => Callback.empty
          }
      }
      // Measure its size
      .useResizeDetector()
      .useGlobalHotkeysWithDepsBy((props, ctx, _, _) =>
        (props.focusedObs,
         props.programSummaries.get.observations.values.map(_.id).zipWithIndex.toList,
         props.readonly
        )
      ) { (props, ctx, _, _) => (obs, observationIds, readonly) =>
        import ctx.given

        val obsPos = observationIds.find(a => obs.forall(_ === a._1)).map(_._2)

        def callbacks: ShortcutCallbacks = {
          case CopyAlt1 | CopyAlt2 =>
            obs
              .map(id =>
                ExploreClipboard
                  .set(LocalClipboard.CopiedObservations(ObsIdSet.one(id)))
                  .withToast(s"Copied obs $id")
              )
              .orUnit
              .runAsync

          case PasteAlt1 | PasteAlt2 =>
            ExploreClipboard.get
              .flatMap {
                case LocalClipboard.CopiedObservations(idSet) =>
                  idSet.idSet.toList
                    .traverse(oid =>
                      cloneObs(
                        props.programId,
                        oid,
                        observationIds.length,
                        props.observations,
                        ctx
                      )
                    )
                    .void
                    .withToast(s"Duplicating obs ${idSet.idSet.mkString_(", ")}")
                case _                                        => IO.unit
              }
              .runAsync
              .unless_(readonly)

          case Down =>
            obsPos
              .filter(_ < observationIds.length)
              .flatMap { p =>
                val next = if (props.focusedObs.isEmpty) 0 else p + 1
                observationIds.lift(next).map { (obsId, _) =>
                  ctx.setPageVia(
                    AppTab.Observations,
                    props.programId,
                    Focused.singleObs(obsId),
                    SetRouteVia.HistoryPush
                  )
                }
              }
              .getOrEmpty

          case Up =>
            obsPos
              .filter(_ > 0)
              .flatMap { p =>
                observationIds.lift(p - 1).map { (obsId, _) =>
                  ctx.setPageVia(
                    AppTab.Observations,
                    props.programId,
                    Focused.singleObs(obsId),
                    SetRouteVia.HistoryPush
                  )
                }
              }
              .getOrEmpty

          case GoToSummary =>
            ctx.setPageVia(
              AppTab.Observations,
              props.programId,
              Focused.None,
              SetRouteVia.HistoryPush
            )
        }
        UseHotkeysProps(((GoToSummary :: Up :: Down :: Nil) ::: (CopyKeys ::: PasteKeys)).toHotKeys,
                        callbacks
        )
      }
      .useStateView(DeckShown.Shown)
      .render((props, ctx, twoPanelState, resize, deckShown) =>
        renderFn(props, twoPanelState, resize, deckShown, ctx)
      )<|MERGE_RESOLUTION|>--- conflicted
+++ resolved
@@ -139,18 +139,7 @@
     // TODO: elevation view
     )
 
-    def groupTiles(groupId: Group.Id): VdomNode =
-      ObsGroupTiles(
-        props.userId,
-        groupId,
-        props.groups,
-        resize,
-        ExploreGridLayouts.sectionLayout(GridLayoutSection.GroupEditLayout),
-        props.userPreferences.get.groupEditLayout,
-        backButton
-      )
-
-    def obsTiles(obsId: Observation.Id): VdomNode =
+    def obsTiles(obsId: Observation.Id, resize: UseResizeDetectorReturn): VdomNode =
       val indexValue = Iso.id[ObservationList].index(obsId).andThen(KeyedIndexedList.value)
 
       props.observations.model
@@ -175,51 +164,33 @@
             resize,
             props.obsAttachments,
             props.obsAttachmentAssignments,
-            props.userPreferences.zoom(UserPreferences.globalPreferences)
+            props.userPreferences.zoom(UserPreferences.globalPreferences),
+            props.readonly
           ).withKey(s"${obsId.show}")
         )
 
-<<<<<<< HEAD
-    def rightSide: VdomNode =
+    def groupTiles(groupId: Group.Id, resize: UseResizeDetectorReturn): VdomNode =
+      ObsGroupTiles(
+        props.userId,
+        groupId,
+        props.groups,
+        resize,
+        ExploreGridLayouts.sectionLayout(GridLayoutSection.GroupEditLayout),
+        props.userPreferences.get.groupEditLayout,
+        backButton
+      )
+
+    def rightSide(resize: UseResizeDetectorReturn): VdomNode =
       (props.focusedObs, props.focusedGroup) match {
-        case (Some(obsId), _)   => obsTiles(obsId)
-        case (_, Some(groupId)) => groupTiles(groupId)
+        case (Some(obsId), _)   => obsTiles(obsId, resize)
+        case (_, Some(groupId)) => groupTiles(groupId, resize)
         case _                  => obsSummaryTable()
       }
-=======
-        props.observations.model
-          .zoom(indexValue)
-          .mapValue(obsView =>
-            ObsTabTiles(
-              props.vault,
-              props.userId,
-              props.programId,
-              backButton,
-              // FIXME Find a better mechanism for this.
-              // Something like .mapValue but for UndoContext
-              props.observations.zoom(indexValue.getOption.andThen(_.get), indexValue.modify),
-              props.targets,
-              // maybe we want constraintGroups, so we can get saner ids?
-              props.programSummaries.get.constraintGroups.map(_._2).toSet,
-              props.programSummaries.get.targetObservations,
-              props.focusedTarget,
-              props.searching,
-              ExploreGridLayouts.sectionLayout(GridLayoutSection.ObservationsLayout),
-              props.userPreferences.get.observationsTabLayout,
-              resize,
-              props.obsAttachments,
-              props.obsAttachmentAssignments,
-              props.userPreferences.zoom(UserPreferences.globalPreferences),
-              props.readonly
-            ).withKey(s"${obsId.show}")
-          )
-      )
->>>>>>> 5a7810e1
 
     makeOneOrTwoPanels(
       selectedView,
       observationsTree(props.observations.model),
-      _ => rightSide,
+      rightSide,
       RightSideCardinality.Multi,
       resize,
       ExploreStyles.ObsHiddenToolbar.when_(deckShown.get === DeckShown.Hidden)
