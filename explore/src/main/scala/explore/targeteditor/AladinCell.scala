// Copyright (c) 2016-2023 Association of Universities for Research in Astronomy, Inc. (AURA)
// For license information see LICENSE or https://opensource.org/licenses/BSD-3-Clause

package explore.targeteditor

import boopickle.DefaultBasic.*
import cats.Order
import cats.data.NonEmptyList
import cats.effect.IO
import cats.syntax.all.*
import crystal.Pot
import crystal.PotOption
import crystal.ViewOptF
import crystal.implicits.*
import crystal.react.ReuseView
import crystal.react.View
import crystal.react.hooks.*
import crystal.react.implicits.*
import crystal.react.reuse.*
import eu.timepit.refined.*
import eu.timepit.refined.auto.*
import explore.Icons
import explore.common.UserPreferencesQueries.*
import explore.components.ui.ExploreStyles
import explore.events.*
import explore.model.WorkerClients.*
import explore.model.*
import explore.model.boopickle.Boopickle.*
import explore.model.boopickle.CatalogPicklers.given
import explore.model.boopickle.*
import explore.model.enums.AgsState
import explore.model.enums.Visible
import explore.model.reusability.*
import explore.model.reusability.given
import explore.optics.ModelOptics
import explore.syntax.ui.*
import explore.utils.*
import japgolly.scalajs.react.*
import japgolly.scalajs.react.vdom.html_<^.*
import lucuma.ags.*
import lucuma.core.enums.PortDisposition
import lucuma.core.math.Angle
import lucuma.core.math.Coordinates
import lucuma.core.math.Offset
import lucuma.core.model.Observation
import lucuma.core.model.PosAngleConstraint
import lucuma.core.model.SiderealTracking
import lucuma.core.model.Target
import lucuma.core.model.User
import lucuma.core.util.NewType
import lucuma.refined.*
import lucuma.ui.primereact.*
import lucuma.ui.primereact.given
import lucuma.ui.reusability.*
import lucuma.ui.syntax.all.*
import lucuma.ui.syntax.all.given
import monocle.Focus
import monocle.Lens
import org.scalajs.dom.HTMLElement
import org.scalajs.dom.document
import org.typelevel.log4cats.Logger
import queries.common.UserPreferencesQueriesGQL.*
import queries.schemas.odb.ObsQueries
import react.aladin.Fov
import react.common.*
import react.primereact.Button
import react.primereact.Checkbox
import react.primereact.Divider
import react.primereact.MenuItem
import react.primereact.PopupMenu
import react.primereact.PopupMenuRef
import react.primereact.ProgressBar
import react.primereact.hooks.all.*

import java.time.Duration
import java.time.Instant
import scala.concurrent.duration.*

case class AladinCell(
  uid:        User.Id,
  tid:        Target.Id,
  obsConf:    ObsConfiguration,
  asterism:   Asterism,
  fullScreen: View[AladinFullScreen],
  paProps:    Option[PAProperties]
) extends ReactFnProps(AladinCell.component) {
  val positions =
    obsConf.scienceMode.flatMap(m =>
      obsConf.posAngleConstraint.anglesToTestAt(m.siteFor, asterism.baseTracking, obsConf.vizTime)
    )
}

trait AladinCommon:
  given Reusability[Asterism] = Reusability.by(x => (x.toSiderealTracking, x.focus.id))
  given Reusability[AgsState] = Reusability.byEq

object AladinCell extends ModelOptics with AladinCommon:
  private object ManualAgsOverride extends NewType[Boolean]
  private type ManualAgsOverride = ManualAgsOverride.Type

  private type Props = AladinCell
  private given Reusability[View[ManualAgsOverride]] = Reusability.by(_.get)
  private given Reusability[PopupMenuRef]            =
    Reusability.by(ref => Option(ref.ref.raw.current).isDefined)

  // We want to re render only when the vizTime changes at least a month
  // We keep the candidates data pm corrected for the viz time
  // If it changes over a month we'll request the data again and recalculate
  // This way we avoid recalculating pm for example if only pos angle or
  // conditions change
  private given Reusability[Instant] = Reusability[Instant] {
    Duration.between(_, _).toDays().abs < 30L
  }

  private given Reusability[Props] =
    Reusability.by(x => (x.uid, x.tid, x.obsConf, x.paProps, x.asterism, x.fullScreen.reuseByValue))

  private val fovLens: Lens[TargetVisualOptions, Fov] =
    Lens[TargetVisualOptions, Fov](t => Fov(t.fovRA, t.fovDec))(f =>
      t => t.copy(fovRA = f.x, fovDec = f.y)
    )

  private val targetPrefs: Lens[(UserGlobalPreferences, TargetVisualOptions), TargetVisualOptions] =
    Focus[(UserGlobalPreferences, TargetVisualOptions)](_._2)

  private val userPrefs: Lens[(UserGlobalPreferences, TargetVisualOptions), UserGlobalPreferences] =
    Focus[(UserGlobalPreferences, TargetVisualOptions)](_._1)

  private def offsetViews(
    props:   Props,
    options: View[Pot[(UserGlobalPreferences, TargetVisualOptions)]]
  )(ctx:     AppContext[IO]) = {
    import ctx.given

    val offsetView =
      options.zoom(
        Pot.readyPrism.andThen(targetPrefs).andThen(TargetVisualOptions.viewOffset)
      )

    val offsetChangeInAladin = (newOffset: Offset) => {
      val ignore = options.get.fold(
        true,
        _ => true,
        o => {
          val diffP = newOffset.p.toAngle.difference(o._2.viewOffset.p.toAngle)
          val diffQ = newOffset.q.toAngle.difference(o._2.viewOffset.q.toAngle)
          // Don't save if the change is less than 1 arcse
          diffP.toMicroarcseconds < 1e6 && diffQ.toMicroarcseconds < 1e6
        }
      )

      offsetView.set(newOffset) *>
        TargetPreferences
          .updateViewOffset[IO](props.uid, props.tid, newOffset)
          .unlessA(ignore)
          .runAsync
          .rateLimit(1.seconds, 1)
          .void
    }

    // Always store the offset when centering
    val offsetOnCenter = offsetView.withOnMod {
      case Some(o) =>
        TargetPreferences
          .updateViewOffset[IO](props.uid, props.tid, o)
          .runAsync
          .void
      case _       => Callback.empty
    }
    (offsetChangeInAladin, offsetOnCenter)
  }

  def setVariable(root: Option[HTMLElement], variableName: String, value: Int): Callback =
    root
      .map(root =>
        Callback(
          root.style.setProperty(s"--aladin-image-$variableName", s"${value / 100.0}")
        )
      )
      .getOrEmpty

  private val unsafeRangeLens: Lens[TargetVisualOptions.ImageFilterRange, Double] =
    Lens[TargetVisualOptions.ImageFilterRange, Double](_.value.toDouble)(x =>
      y =>
        refineV[TargetVisualOptions.FilterRange](x.toInt).toOption
          .getOrElse(y) // Ignore invalid updates
    )

  private def flipAngle(
    props:          Props,
    manualOverride: View[ManualAgsOverride]
  ): Option[AgsAnalysis] => Callback =
    case Some(AgsAnalysis.Usable(_, _, _, _, pos)) =>
      val angle = pos.head._1.posAngle
      props.obsConf.posAngleConstraint match
        case Some(PosAngleConstraint.AllowFlip(a)) if a =!= angle =>
          props.paProps
            .map(_.constraint.set(PosAngleConstraint.AllowFlip(angle)))
            .getOrEmpty *> manualOverride.set(ManualAgsOverride(true))
        case _                                                    => Callback.empty
    case _                                         => Callback.empty

  private val component =
    ScalaFnComponent
      .withHooks[Props]
      .useContext(AppContext.ctx)
      // target options, will be read from the user preferences
      .useStateViewWithReuse(Pot.pending[(UserGlobalPreferences, TargetVisualOptions)])
      // to get faster reusability use a serial state, rather than check every candidate
      .useSerialState(List.empty[GuideStarCandidate])
      // Analysis results
      .useSerialState(List.empty[AgsAnalysis])
      // Request data again if vizTime changes more than a month
      .useEffectWithDepsBy((p, _, _, _, _) => (p.obsConf.vizTime, p.asterism.baseTracking)) {
        (props, ctx, _, gs, _) => (vizTime, baseTracking) =>
          import ctx.given

          (for {
            _          <- props.paProps.foldMap(_.agsState.async.set(AgsState.LoadingCandidates))
            candidates <- CatalogClient[IO].requestSingle(
                            CatalogMessage.GSRequest(baseTracking, vizTime)
                          )
            _          <- candidates.map(gs.setStateAsync(_)).orEmpty
          } yield ()).guarantee(props.paProps.foldMap(_.agsState.async.set(AgsState.Idle)))
      }
      // Reference to the root
      .useMemo(())(_ =>
        Option(document.querySelector(":root")) match
          case Some(r: HTMLElement) => r.some
          case _                    => none
      )
      // Load target preferences
      .useEffectWithDepsBy((p, _, _, _, _, _) => (p.uid, p.tid)) {
        (props, ctx, options, _, _, root) => _ =>
          import ctx.given
          TargetPreferences
            .queryWithDefault[IO](props.uid, props.tid, Constants.InitialFov)
            .flatMap { (up, tp) =>
              (options.set((up, tp).ready) *>
                setVariable(root, "saturation", tp.saturation) *>
                setVariable(root, "brightness", tp.brightness)).to[IO]
            }
      }
      // Selected GS index. Should be stored in the db
      .useStateViewWithReuse(none[Int])
      // mouse coordinates, starts on the base
      .useStateBy((props, _, _, _, _, _, _) => props.asterism.baseTracking.baseCoordinates)
      // Reset offset and gs if asterism change
      .useEffectWithDepsBy((p, _, _, _, _, _, _, _) => p.asterism)(
        (props, ctx, options, _, _, _, gs, mouseCoords) =>
          _ => {
            val (_, offsetOnCenter) = offsetViews(props, options)(ctx)

            // if the coordinates change, reset ags, offset and mouse coordinates
            gs.set(none) *> offsetOnCenter.set(Offset.Zero) *> mouseCoords.setState(
              props.asterism.baseTracking.baseCoordinates
            )
          }
      )
      .useStateView(ManualAgsOverride(false))
      // Reset selection if pos angle changes except for manual selection changes
      .useEffectWithDepsBy((p, _, _, _, _, _, _, _, _) => p.obsConf.posAngleConstraint)(
        (_, _, _, _, _, _, selectedIndex, _, agsOverride) =>
          _ => selectedIndex.set(none).unless_(agsOverride.get.value)
      )
      // Request ags calculation
      .useEffectWithDepsBy((p, _, _, candidates, _, _, _, _, _) =>
        (p.asterism.baseTracking,
<<<<<<< HEAD
         p.obsConf.posAngleConstraint.flatMap(_.anglesToTest),
=======
         p.positions,
>>>>>>> eeabf3c7
         p.obsConf.constraints,
         p.obsConf.wavelength,
         p.obsConf.vizTime,
         p.obsConf.scienceMode,
         candidates.value
        )
      ) { (props, ctx, _, _, ags, _, selectedIndex, _, agsOverride) =>
        {
          case (tracking,
                positions,
                Some(constraints),
                Some(wavelength),
                vizTime,
                scienceMode,
                candidates
              ) =>
            import ctx.given

            (positions, tracking.at(vizTime), props.paProps.map(_.agsState)).mapN {
              (angles, base, agsState) =>
                val positions = angles.map(pa => AgsPosition(pa, Offset.Zero))
                val fpu       = scienceMode.flatMap(_.fpuAlternative)
                val params    = AgsParams.GmosAgsParams(fpu, PortDisposition.Side)

                val sciencePositions =
                  props.asterism.asList
                    .flatMap(_.toSidereal)
                    .flatMap(_.target.tracking.at(vizTime))

                val process = for
                  _ <- agsState.set(AgsState.Calculating).to[IO]
                  _ <-
                    AgsClient[IO]
                      .requestSingle(
                        AgsMessage.Request(props.tid,
                                           constraints,
                                           wavelength,
                                           base.value,
                                           sciencePositions,
                                           positions,
                                           params,
                                           candidates
                        )
                      )
                      .map(_.map(_.sortPositions(positions)))
                      .flatMap { r =>
                        // Set the analysis
                        (r.map(ags.setState).getOrEmpty *>
                          // If we need to flip change the constraint
                          r
                            .map(_.headOption)
                            .map(flipAngle(props, agsOverride))
                            .orEmpty
                            .unlessA(agsOverride.get.value) *>
                          // set the selected index to the first entry
                          {
                            val index      = 0.some.filter(_ => r.exists(_.nonEmpty))
                            val selectedGS = index.flatMap(i => r.flatMap(_.lift(i)))
                            (selectedIndex
                              .set(index) *> props.paProps
                              .map(_.selectedGS.set(selectedGS))
                              .getOrEmpty).unlessA(agsOverride.get.value)
                          }).to[IO]
                      }
                      .unlessA(candidates.isEmpty)
                      .handleErrorWith(t => Logger[IO].error(t)("ERROR IN AGS REQUEST"))
                yield ()
                process.guarantee(
                  agsOverride.async.set(ManualAgsOverride(false)) *> agsState.async.set(
                    AgsState.Idle
                  )
                )
            }.orEmpty
          case _ => IO.unit
        }
      }
      .usePopupMenuRef
      .renderWithReuse {
        (
          props,
          ctx,
          options,
          _,
          agsResults,
          root,
          selectedGSIndexView,
          mouseCoords,
          agsManualOverride,
          menuRef
        ) =>
          import ctx.given

          // If the selected GS changes do a flip when necessary
          val selectedGSIndex = selectedGSIndexView.withOnMod(idx =>
            idx
              .map(agsResults.value.lift)
              .map(a =>
                flipAngle(props, agsManualOverride)(a) *> props.paProps
                  .map(_.selectedGS.set(a))
                  .getOrEmpty
              )
              .getOrEmpty
          )

          def prefsSetter(
            candidates: Option[Visible] = None,
            overlay:    Option[Visible] = None,
            fullScreen: Option[Boolean] = None,
            saturation: Option[Int] = None,
            brightness: Option[Int] = None
          ): Callback =
            TargetPreferences
              .updateAladinPreferences[IO](
                props.uid,
                props.tid,
                agsCandidates = candidates,
                agsOverlay = overlay,
                fullScreen = fullScreen,
                saturation = saturation,
                brightness = brightness
              )
              .runAsync
              .void

          val agsCandidatesView =
            options
              .zoom(
                Pot.readyPrism.andThen(targetPrefs).andThen(TargetVisualOptions.agsCandidates)
              )
              .withOnMod(v => prefsSetter(candidates = v))

          val agsOverlayView =
            options
              .zoom(
                Pot.readyPrism.andThen(targetPrefs).andThen(TargetVisualOptions.agsOverlay)
              )
              .withOnMod(v => prefsSetter(overlay = v))

          val fovView =
            options.zoom(Pot.readyPrism.andThen(targetPrefs).andThen(fovLens))

          def cssVarView(
            varLens:        Lens[TargetVisualOptions, TargetVisualOptions.ImageFilterRange],
            variableName:   String,
            updateCallback: Int => Callback
          ) =
            options
              .zoom(
                Pot.readyPrism.andThen(targetPrefs).andThen(varLens)
              )
              .withOnMod(s =>
                s.map(s => setVariable(root, variableName, s) *> updateCallback(s)).getOrEmpty
              )

          val saturationView =
            cssVarView(TargetVisualOptions.saturation,
                       "saturation",
                       s => prefsSetter(saturation = s.some)
            )
          val brightnessView =
            cssVarView(TargetVisualOptions.brightness,
                       "brightness",
                       s => prefsSetter(brightness = s.some)
            )

          val fullScreenView =
            options
              .zoom(
                Pot.readyPrism.andThen(targetPrefs).andThen(TargetVisualOptions.fullScreen)
              )
              .withOnMod(v => prefsSetter(fullScreen = v))

          val allowMouseZoomView =
            options
              .zoom(
                Pot.readyPrism.andThen(userPrefs).andThen(UserGlobalPreferences.aladinMouseScroll)
              )
              .withOnMod(z =>
                z.map(z => UserPreferences.storePreferences[IO](props.uid, z).runAsync).getOrEmpty
              )

          val coordinatesSetter =
            ((c: Coordinates) => mouseCoords.setState(c)).reuseAlways

          val fovSetter = (newFov: Fov) => {
            val ignore = options.get.fold(
              true,
              _ => true,
              o =>
                // Don't save if the change is less than 1 arcse
                o._2.fov.isDifferentEnough(newFov)
            )
            if (newFov.x.toMicroarcseconds === 0L) Callback.empty
            else {
              fovView.set(newFov) *>
                TargetPreferences
                  .updateAladinPreferences[IO](props.uid, props.tid, newFov.x.some, newFov.y.some)
                  .unlessA(ignore)
                  .runAsync
                  .rateLimit(1.seconds, 1)
                  .void
            }
          }

          val (offsetChangeInAladin, offsetOnCenter) = offsetViews(props, options)(ctx)

          def fullScreenSetter: Callback =
            props.fullScreen.mod(_.flip) *>
              fullScreenView.mod(!_)

          val selectedGuideStar = selectedGSIndex.get.flatMap(agsResults.value.lift)
          val usableGuideStar   = selectedGuideStar.exists(_.isUsable)

          val renderCell: ((UserGlobalPreferences, TargetVisualOptions)) => VdomNode =
            case (u: UserGlobalPreferences, t: TargetVisualOptions) =>
              AladinContainer(
                props.asterism,
                props.obsConf,
                u.aladinMouseScroll,
                t.copy(fullScreen = props.fullScreen.get.value),
                coordinatesSetter,
                fovSetter.reuseAlways,
                offsetChangeInAladin.reuseAlways,
                selectedGuideStar,
                agsResults.value
              )

          val renderToolbar: ((UserGlobalPreferences, TargetVisualOptions)) => VdomNode =
            case (_: UserGlobalPreferences, t: TargetVisualOptions) =>
              val agsState = props.paProps.map(_.agsState.get).getOrElse(AgsState.Idle)
              AladinToolbar(Fov(t.fovRA, t.fovDec),
                            mouseCoords.value,
                            agsState,
                            selectedGuideStar,
                            t.agsOverlay,
                            offsetOnCenter
              )

          val renderAgsOverlay: ((UserGlobalPreferences, TargetVisualOptions)) => VdomNode =
            case (u: UserGlobalPreferences, t: TargetVisualOptions) =>
              if (t.agsOverlay.visible && usableGuideStar) {
                props.paProps.map(paProps =>
                  <.div(
                    ExploreStyles.AgsOverlay,
                    AgsOverlay(
                      selectedGSIndex,
                      agsResults.value.count(_.isUsable),
                      selectedGuideStar,
                      paProps.agsState.get
                    )
                  )
                )
              } else EmptyVdom

          val menuItems = List(
            MenuItem.Custom(
              agsCandidatesView
                .zoom(Visible.boolIso.reverse.asLens)
                .asView
                .map(view =>
                  CheckboxView(
                    id = "ags-candidates".refined,
                    value = view,
                    label = "Show Catalog"
                  )
                )
            ),
            MenuItem.Custom(
              agsOverlayView
                .zoom(Visible.boolIso.reverse.asLens)
                .asView
                .map(view =>
                  CheckboxView(
                    id = "ags-overlay".refined,
                    value = view,
                    label = "AGS"
                  )
                )
            ),
            MenuItem.Separator,
            MenuItem.Custom(
              saturationView
                .zoom(unsafeRangeLens)
                .asView
                .map(view =>
                  SliderView(
                    id = "saturation".refined,
                    label = "Saturation",
                    clazz = ExploreStyles.AladinRangeControl,
                    value = view
                  )
                )
            ),
            MenuItem.Custom(
              brightnessView
                .zoom(unsafeRangeLens)
                .asView
                .map(view =>
                  SliderView(
                    id = "brightness".refined,
                    label = "Brightness",
                    clazz = ExploreStyles.AladinRangeControl,
                    value = view
                  )
                )
            ),
            MenuItem.Separator,
            MenuItem.Custom(
              allowMouseZoomView
                .zoom(AladinMouseScroll.value.asLens)
                .asView
                .map(view =>
                  CheckboxView(
                    id = "allow-zoom".refined,
                    value = view,
                    label = "Scroll to zoom"
                  )
                )
            )
          )

          <.div(
            ExploreStyles.TargetAladinCell,
            <.div(
              ExploreStyles.AladinContainerColumn,
              Button(onClick = fullScreenSetter)
                .withMods(
                  ExploreStyles.ButtonOnAladin |+| ExploreStyles.AladinFullScreenButton,
                  Icons.ExpandDiagonal.unless(props.fullScreen.get.value),
                  Icons.ContractDiagonal.when(props.fullScreen.get.value)
                )
                .small,
              <.div(
                ExploreStyles.AladinToolbox,
                Button(onClickE = menuRef.toggle).withMods(
                  ExploreStyles.ButtonOnAladin,
                  Icons.ThinSliders
                )
              ),
              potRenderView[(UserGlobalPreferences, TargetVisualOptions)](renderCell)(options),
              potRenderView[(UserGlobalPreferences, TargetVisualOptions)](renderToolbar)(options),
              potRenderView[(UserGlobalPreferences, TargetVisualOptions)](renderAgsOverlay)(
                options
              )
            ),
            PopupMenu(model = menuItems, clazz = ExploreStyles.AladinSettingsMenu)
              .withRef(menuRef.ref)
          )
      }<|MERGE_RESOLUTION|>--- conflicted
+++ resolved
@@ -266,11 +266,7 @@
       // Request ags calculation
       .useEffectWithDepsBy((p, _, _, candidates, _, _, _, _, _) =>
         (p.asterism.baseTracking,
-<<<<<<< HEAD
-         p.obsConf.posAngleConstraint.flatMap(_.anglesToTest),
-=======
          p.positions,
->>>>>>> eeabf3c7
          p.obsConf.constraints,
          p.obsConf.wavelength,
          p.obsConf.vizTime,
