--- conflicted
+++ resolved
@@ -5,12 +5,8 @@
 
 import cats.syntax.all._
 import crystal.react.View
-<<<<<<< HEAD
 import eu.timepit.refined.collection.NonEmpty
-=======
 import crystal.react.hooks._
-import eu.timepit.refined.auto._
->>>>>>> 2eba6825
 import eu.timepit.refined.cats._
 import eu.timepit.refined.types.string.NonEmptyString
 import explore.Icons
@@ -42,11 +38,7 @@
   name:        NonEmptyString,
   searching:   View[Set[Target.Id]],
   searchAndGo: SearchCallback => Callback
-<<<<<<< HEAD
-) extends ReactProps[SearchForm, SearchForm.State, SearchForm.Backend](SearchForm.component) {
-=======
 ) extends ReactFnProps[SearchForm](SearchForm.component) {
->>>>>>> 2eba6825
   def submit(
     searchTerm: String,
     before:     Callback,
@@ -63,40 +55,6 @@
 object SearchForm {
   type Props = SearchForm
 
-<<<<<<< HEAD
-  final case class State(
-    initialName:   NonEmptyString,
-    searchTerm:    NonEmptyString,
-    searchEnabled: Boolean,
-    searchError:   Option[NonEmptyString]
-  )
-
-  object State {
-    val searchError   = Focus[State](_.searchError)
-    val searchEnabled = Focus[State](_.searchEnabled)
-    val searchTerm    = Focus[State](_.searchTerm)
-  }
-
-  class Backend($ : BackendScope[Props, State]) {
-
-    def render(props: Props, state: State) = {
-      val searchComplete: Callback = props.searching.mod(_ - props.id)
-
-      val search: Callback =
-        props
-          .submit(
-            state.searchTerm.value,
-            $.setStateL(State.searchError)(none) >> props.searching.mod(_ + props.id),
-            t =>
-              searchComplete *> $.setStateL(State.searchError)(
-                NonEmptyString
-                  .unsafeFrom(s"'${abbreviate(state.searchTerm.value, 10)}' not found")
-                  .some
-              ).when_(t.isEmpty),
-            _ =>
-              searchComplete *> $.setStateL(State.searchError)(
-                "Search error...".refined[NonEmpty].some
-=======
   val component =
     ScalaFnComponent
       .withHooks[Props]
@@ -114,7 +72,6 @@
             Option(dom.document.getElementById("search"))
               .foldMap(node =>
                 Callback(timers.setTimeout(0)(node.asInstanceOf[dom.HTMLInputElement].select()))
->>>>>>> 2eba6825
               )
           ).flatten
             .when(props.name === NewTargetName)
@@ -155,34 +112,6 @@
                Icons.Search.addModifiers(
                  Seq(^.onKeyPress ==> iconKeyPress, ^.onClick --> search)
                )
-<<<<<<< HEAD
-         else
-           Icons.Ban)
-          .clazz(ExploreStyles.AladinSearchIcon)(^.tabIndex := -1)
-
-      val disabled = props.searching.get.exists(_ === props.id)
-
-      Form(clazz = ExploreStyles.SearchForm, onSubmitE = submitForm)(
-        <.label("Name", HelpIcon("target/main/search-target.md".refined), ExploreStyles.SkipToNext),
-        FormInputEV(
-          id = "search".refined,
-          value = View.fromState($).zoom(State.searchTerm).withOnMod(props.targetView.set),
-          validFormat = InputValidSplitEpi.nonEmptyString,
-          error = state.searchError.orUndefined,
-          loading = disabled,
-          disabled = disabled,
-          errorClazz = ExploreStyles.InputErrorTooltipBelow,
-          errorPointing = LabelPointing.Above,
-          onTextChange = _ => $.setStateL(State.searchError)(none),
-          onValidChange = valid => $.setStateL(State.searchEnabled)(valid),
-          icon = searchIcon
-        ).withMods(^.placeholder := "Name"),
-        // We need this hidden control to submit when pressing enter
-        <.input(^.`type`         := "submit", ^.hidden := true)
-      )
-    }
-  }
-=======
            else
              Icons.Ban).clazz(ExploreStyles.AladinSearchIcon)(^.tabIndex := -1)
 
@@ -206,7 +135,6 @@
           // We need this hidden control to submit when pressing enter
           <.input(^.`type`         := "submit", ^.hidden := true)
         )
->>>>>>> 2eba6825
 
       }
 
