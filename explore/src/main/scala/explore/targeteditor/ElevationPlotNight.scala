// Copyright (c) 2016-2022 Association of Universities for Research in Astronomy, Inc. (AURA)
// For license information see LICENSE or https://opensource.org/licenses/BSD-3-Clause

package explore.targeteditor

import cats.Eq
import cats.derived.*
import cats.syntax.all._
import explore.components.ui.ExploreStyles
import explore.implicits._
import explore.model.enums.TimeDisplay
import explore.syntax.ui.*
import explore.syntax.ui.given
import gpp.highcharts.highchartsStrings.line
import gpp.highcharts.mod.XAxisLabelsOptions
import gpp.highcharts.mod._
import japgolly.scalajs.react._
import japgolly.scalajs.react.vdom.html_<^._
import lucuma.core.enums.Site
import lucuma.core.enums.TwilightType
import lucuma.core.math.Angle
import lucuma.core.math.Coordinates
import lucuma.core.math.skycalc.ImprovedSkyCalc
import lucuma.core.model.ObservingNight
import lucuma.core.util.Enumerated
import lucuma.ui.syntax.all.*
import lucuma.ui.syntax.all.given
import react.common.ReactFnProps
import react.highcharts.Chart
import react.moon.MoonPhase
import react.resizeDetector.hooks._

import java.time.Duration
import java.time.Instant
import java.time.LocalDate
import java.time.ZoneId
import java.time.ZoneOffset
import java.time.ZonedDateTime
import java.time.format.DateTimeFormatter
import scala.collection.immutable.HashSet
import scala.deriving.Mirror
import scala.scalajs.js

import js.JSConverters._

final case class ElevationPlotNight(
  site:        Site,
  coords:      Coordinates,
  date:        LocalDate,
  timeDisplay: TimeDisplay
) extends ReactFnProps[ElevationPlotNight](ElevationPlotNight.component)

object ElevationPlotNight {
  type Props = ElevationPlotNight

  private val PlotEvery: Duration   = Duration.ofMinutes(1)
  private val MillisPerHour: Double = 60 * 60 * 1000

  @js.native
  protected trait PointOptionsWithAirmass extends PointOptionsObject {
    var airmass: Double
  }

  @js.native
  protected trait ElevationPointWithAirmass extends Point {
    var airmass: Double
  }

<<<<<<< HEAD
  protected implicit class PointOptionsWithAirmassOps(val x: PointOptionsWithAirmass)
      extends AnyVal {
=======
  extension(x: PointOptionsWithAirmass)
>>>>>>> 1975b1eb
    def setAirMass(value: Double): PointOptionsWithAirmass = {
      x.airmass = value
      x
    }

  protected case class SeriesData(
    targetAltitude:   List[Chart.Data],
    skyBrightness:    List[Chart.Data],
    parallacticAngle: List[Chart.Data],
    moonAltitude:     List[Chart.Data]
  )

  private enum ElevationSeries(
    val name:  String,
    val yAxis: Int,
    val data:  SeriesData => List[Chart.Data]
<<<<<<< HEAD
  ) derives Eq:
    case Elevation        extends ElevationSeries("Elevation", 0, _.targetAltitude)
    case ParallacticAngle extends ElevationSeries("Parallactic Angle", 1, _.parallacticAngle)
    case SkyBrightness    extends ElevationSeries("Sky Brightness", 2, _.skyBrightness)
    case LunarElevation   extends ElevationSeries("Lunar Elevation", 0, _.moonAltitude)
=======
  ) extends Product
      with Serializable
  object ElevationSeries {
    case object Elevation        extends ElevationSeries("Elevation", 0, _.targetAltitude)
    case object ParallacticAngle extends ElevationSeries("Parallactic Angle", 1, _.parallacticAngle)
    case object SkyBrightness    extends ElevationSeries("Sky Brightness", 2, _.skyBrightness)
    case object LunarElevation   extends ElevationSeries("Lunar Elevation", 0, _.moonAltitude)

    def tag(a: ElevationSeries) = a.name

    given Enumerated[ElevationSeries] =
      Enumerated.from(Elevation, ParallacticAngle, SkyBrightness, LunarElevation).withTag(_.name)
  }
>>>>>>> 1975b1eb

  private val dateTimeFormatter: DateTimeFormatter = DateTimeFormatter.ofPattern("HH:mm")

  private def formatAngle(degs: Double): String = {
    val dms     = Angle.DMS(Angle.fromDoubleDegrees(degs))
    val degrees = if (dms.degrees > 180) s"-${360 - dms.degrees}" else dms.degrees.toString
    val minutes = "%02d".format(dms.arcminutes)
    val seconds = "%02d".format(dms.arcseconds)
    s"$degrees°$minutes′$seconds″"
  }

  private val skyBrightnessPercentileLines = {
    def plotLine(id: String, value: Double) =
      YAxisPlotLinesOptions()
        .setId(s"sky-brightness-$id")
        .setValue(value)
        .setClassName("plot-sky-brightness-percentile")
        .setDashStyle(DashStyleValue.Dot)
        .setZIndex(1)

    List(
      plotLine("20", 21.37),
      plotLine("50", 20.78),
      plotLine("80", 19.61)
    )
  }

  private val skyBrightnessPercentileBands = {
    def plotBand(id: String, label: String, from: Double, to: Double) =
      YAxisPlotBandsOptions()
        .setId(s"sky-brightness-$id")
        .setLabel(
          YAxisPlotBandsLabelOptions()
            .setText(s"<span class='plot-sky-brightness-band-label'>$label</span>")
            .setVerticalAlign(VerticalAlignValue.middle)
            .setAlign(AlignValue.right)
        )
        .setFrom(from)
        .setTo(to)
        .setClassName("plot-sky-brightness-band")
        .setZIndex(1)

    List(
      plotBand("darketst", "Darkest", 21.37, 22),
      plotBand("dark", "Dark", 20.78, 21.37),
      plotBand("gray", "Gray", 19.61, 20.78),
      plotBand("bright", "Bright", 17, 19.61)
    )
  }

  val component =
    ScalaFnComponent
      .withHooks[Props]
      .useState(HashSet.from(ElevationSeries.values))
      .useResizeDetector()
      .render { (props, shownSeries, resize) =>
        def showSeriesCB(series: ElevationSeries, chart: Chart_): Callback =
          shownSeries.modState(_ + series) >>
            Callback {
              skyBrightnessPercentileLines.foreach(line => chart.yAxis(2).addPlotLine(line))
              skyBrightnessPercentileBands.foreach(band => chart.yAxis(2).addPlotBand(band))
            }
              .when(series === ElevationSeries.SkyBrightness)
              .void

        def hideSeriesCB(series: ElevationSeries, chart: Chart_): Callback =
          shownSeries.modState(_ - series) >>
            Callback {
              skyBrightnessPercentileLines
                .flatMap(_.id.toList)
                .foreach(id => chart.yAxis(2).removePlotLine(id))
              skyBrightnessPercentileBands
                .flatMap(_.id.toList)
                .foreach(id => chart.yAxis(2).removePlotBand(id))
            }
              .when(series === ElevationSeries.SkyBrightness)
              .void

        val observingNight  = ObservingNight.fromSiteAndLocalDate(props.site, props.date)
        val tbOfficialNight = observingNight.twilightBoundedUnsafe(TwilightType.Official)
        val tbNauticalNight = observingNight.twilightBoundedUnsafe(TwilightType.Nautical)

        val start          = tbOfficialNight.start
        val end            = tbOfficialNight.end
        val skyCalcResults =
          SkyCalc.forInterval(props.site, start, end, PlotEvery, _ => props.coords)
        val series         = skyCalcResults
          .map { case (instant, results) =>
            val millisSinceEpoch = instant.toEpochMilli.toDouble

            def point(value: Double): Chart.Data =
              PointOptionsObject(js.undefined)
                .setX(millisSinceEpoch)
                .setY(value)

            def pointWithAirmass(value: Double, airmass: Double): Chart.Data =
              point(value).asInstanceOf[PointOptionsWithAirmass].setAirMass(airmass)

            (pointWithAirmass(results.altitude.toAngle.toSignedDoubleDegrees, results.airmass),
             point(results.totalSkyBrightness),
             point(results.parallacticAngle.toSignedDoubleDegrees),
             point(results.lunarElevation.toAngle.toSignedDoubleDegrees)
            )
          }

        val seriesData = summon[Mirror.Of[SeriesData]].fromProduct(unzip4(series))

        def timezoneInstantFormat(instant: Instant, zoneId: ZoneId): String =
          ZonedDateTime
            .ofInstant(instant, zoneId)
            .format(dateTimeFormatter)

        def instantFormat(instant: Instant): String =
          props.timeDisplay match {
            case TimeDisplay.Site     => timezoneInstantFormat(instant, props.site.timezone)
            case TimeDisplay.UT       => timezoneInstantFormat(instant, ZoneOffset.UTC)
            case TimeDisplay.Sidereal =>
              val skycalc = ImprovedSkyCalc(props.site.place)
              val sid     = skycalc.getSiderealTime(instant)
              val hours   = sid.toInt
              val minutes = Math.round((sid % 1) * 60).toInt
              f"$hours%02d:$minutes%02d"
          }

        def timeFormat(value: Double): String =
          instantFormat(Instant.ofEpochMilli(value.toLong))

        val timeDisplay: String =
          props.timeDisplay match {
            case TimeDisplay.Site     => props.site.timezone.getId
            case TimeDisplay.UT       => "UTC"
            case TimeDisplay.Sidereal => "Site Sidereal"
          }

        val tickFormatter: AxisLabelsFormatterCallbackFunction =
          (
            labelValue: AxisLabelsFormatterContextObject,
            _:          AxisLabelsFormatterContextObject
          ) => timeFormat(labelValue.value.asInstanceOf[Double])

        val tooltipFormatter: TooltipFormatterCallbackFunction = {
          (ctx: TooltipFormatterContextObject, _: Tooltip) =>
            val x     = ctx.x match
              case x: Double => x
              case x: String => x.toDouble
              case _         => 0.0
            val y     = ctx.y match
              case y: Double => y
              case y: String => y.toDouble
              case _         => 0.0
            val time  = timeFormat(x)
            val value = ctx.series.index match {
              case 0 =>                      // Target elevation with airmass
                formatAngle(y) + s"<br/>Airmass: ${"%.3f".format(ctx.point.asInstanceOf[ElevationPointWithAirmass].airmass)}"
              case 2 => "%.2f".format(ctx.y) // Sky Brightness
              case _ => formatAngle(y)       // Other elevations
            }
            s"<strong>$time ($timeDisplay)</strong><br/>${ctx.series.name}: $value"
        }

        val sunset  = instantFormat(tbNauticalNight.start)
        val sunrise = instantFormat(tbNauticalNight.end)

        val targetBelowHorizon =
          ElevationSeries.Elevation
            .data(seriesData)
            .forall(_.asInstanceOf[PointOptionsObject].y.forall(_.asInstanceOf[Double] <= 0))

        val options = Options()
          .setChart(
            ChartOptions()
              .setHeight(resize.height.getOrElse(1).toDouble)
              .setStyledMode(true)
              .setAlignTicks(false)
          )
          .setTitle(
            TitleOptions().setText(
              s"Sunset ${observingNight.toLocalDate.minusDays(1)} ➟ Sunrise ${observingNight.toLocalDate} "
            )
          )
          .setCredits(CreditsOptions().setEnabled(false))
          .setTooltip(TooltipOptions().setFormatter(tooltipFormatter))
          .setXAxis(
            XAxisOptions()
              .setType(AxisTypeValue.datetime)
              .setLabels(XAxisLabelsOptions().setFormatter(tickFormatter))
              .setTickInterval(MillisPerHour)
              .setMinorTickInterval(MillisPerHour / 2)
              .setTitle(
                if (targetBelowHorizon) XAxisTitleOptions().setText("Target is below horizon")
                else XAxisTitleOptions()
              )
              .setPlotBands(
                List(
                  XAxisPlotBandsOptions()
                    .setFrom(tbNauticalNight.start.toEpochMilli.toDouble)
                    .setTo(tbNauticalNight.end.toEpochMilli.toDouble)
                    .setClassName("plot-band-twilight-nautical")
                    // We need z-index > 0 to display over grid. But not too high, or it will display over tooltips.
                    .setZIndex(1)
                    .setLabel(
                      XAxisPlotBandsLabelOptions()
                        .setText(s"  Evening 12° - Twilight: $sunset")
                        .setRotation(270)
                        .setAlign(AlignValue.left)
                        .setTextAlign(AlignValue.center)
                        .setVerticalAlign(VerticalAlignValue.middle)
                    ),
                  XAxisPlotBandsOptions() // Empty band, just to draw the label
                    .setFrom(tbNauticalNight.end.toEpochMilli.toDouble)
                    .setTo(tbNauticalNight.end.toEpochMilli.toDouble)
                    .setClassName("plot-band-twilight-nautical-end")
                    .setZIndex(1)
                    .setLabel(
                      XAxisPlotBandsLabelOptions()
                        .setText(s"  Morning 12° - Twilight: $sunrise")
                        .setRotation(270)
                        .setAlign(AlignValue.left)
                        .setTextAlign(AlignValue.center)
                        .setVerticalAlign(VerticalAlignValue.middle)
                    )
                ).toJSArray
              )
          )
          .setYAxis(
            List(
              YAxisOptions()
                .setTitle(YAxisTitleOptions().setText("Elevation"))
                .setAllowDecimals(false)
                .setMin(0)
                .setMax(90)
                .setTickInterval(10)
                .setMinorTickInterval(5)
                .setLabels(YAxisLabelsOptions().setFormat("{value}°")),
              YAxisOptions()
                .setOpposite(true)
                .setTitle(YAxisTitleOptions().setText("Parallactic angle"))
                .setMin(-180)
                .setMax(180)
                .setTickInterval(60)
                .setClassName("plot-axis-parallactic-angle")
                .setShowEmpty(false)
                .setLabels(YAxisLabelsOptions().setFormat("{value}°")),
              YAxisOptions()
                .setOpposite(true)
                .setTitle(YAxisTitleOptions().setText("Sky Brightness [V] (mag/arcsec²)"))
                .setMin(17)
                .setMax(22)
                .setReversed(true)
                .setTickInterval(1)
                .setClassName("plot-axis-sky-brightness")
                .setShowEmpty(false)
                .setLabels(YAxisLabelsOptions().setFormat("{value}"))
                .setPlotLines(
                  if (shownSeries.value.contains(ElevationSeries.SkyBrightness))
                    skyBrightnessPercentileLines.toJSArray
                  else
                    js.Array()
                )
                .setPlotBands(
                  if (shownSeries.value.contains(ElevationSeries.SkyBrightness))
                    skyBrightnessPercentileBands.toJSArray
                  else
                    js.Array()
                )
            ).toJSArray
          )
          .setPlotOptions(
            PlotOptions()
              .setSeries(
                PlotSeriesOptions()
                  .setLineWidth(4)
                  .setMarker(PointMarkerOptionsObject().setEnabled(false))
                  .setStates(
                    SeriesStatesOptionsObject()
                      .setHover(SeriesStatesHoverOptionsObject().setEnabled(false))
                  )
              )
          )
          .setSeries(
            ElevationSeries.values
              .map(series =>
                SeriesLineOptions((), (), line)
                  .setName(series.name)
                  .setYAxis(series.yAxis)
                  .setData(series.data(seriesData).toJSArray)
                  .setVisible(shownSeries.value.contains(series))
                  .setEvents(
                    SeriesEventsOptionsObject()
                      .setHide((s, _) => hideSeriesCB(series, s.chart).runNow())
                      .setShow((s, _) => showSeriesCB(series, s.chart).runNow())
                  )
              )
              .map(_.asInstanceOf[SeriesOptionsType])
              .toJSArray
          )

        val (moonPhase, moonIllum) = skyCalcResults(
          skyCalcResults.length / 2
        ).bimap(MoonCalc.approxPhase, _.lunarIlluminatedFraction.toDouble)

        <.div(
          // Include the size in the key
          Chart(options).withKey(s"$props-$resize").when(resize.height.isDefined),
          <.div(ExploreStyles.MoonPhase)(
            <.span(
              MoonPhase(phase = moonPhase,
                        size = 20,
                        border = "1px solid black",
                        darkColor = "#303030"
              ),
              <.small("%1.0f%%".format(moonIllum * 100))
            )
          )
        )
          .withRef(resize.ref)
      }
}<|MERGE_RESOLUTION|>--- conflicted
+++ resolved
@@ -66,12 +66,7 @@
     var airmass: Double
   }
 
-<<<<<<< HEAD
-  protected implicit class PointOptionsWithAirmassOps(val x: PointOptionsWithAirmass)
-      extends AnyVal {
-=======
-  extension(x: PointOptionsWithAirmass)
->>>>>>> 1975b1eb
+  extension (x: PointOptionsWithAirmass)
     def setAirMass(value: Double): PointOptionsWithAirmass = {
       x.airmass = value
       x
@@ -88,27 +83,11 @@
     val name:  String,
     val yAxis: Int,
     val data:  SeriesData => List[Chart.Data]
-<<<<<<< HEAD
   ) derives Eq:
     case Elevation        extends ElevationSeries("Elevation", 0, _.targetAltitude)
     case ParallacticAngle extends ElevationSeries("Parallactic Angle", 1, _.parallacticAngle)
     case SkyBrightness    extends ElevationSeries("Sky Brightness", 2, _.skyBrightness)
     case LunarElevation   extends ElevationSeries("Lunar Elevation", 0, _.moonAltitude)
-=======
-  ) extends Product
-      with Serializable
-  object ElevationSeries {
-    case object Elevation        extends ElevationSeries("Elevation", 0, _.targetAltitude)
-    case object ParallacticAngle extends ElevationSeries("Parallactic Angle", 1, _.parallacticAngle)
-    case object SkyBrightness    extends ElevationSeries("Sky Brightness", 2, _.skyBrightness)
-    case object LunarElevation   extends ElevationSeries("Lunar Elevation", 0, _.moonAltitude)
-
-    def tag(a: ElevationSeries) = a.name
-
-    given Enumerated[ElevationSeries] =
-      Enumerated.from(Elevation, ParallacticAngle, SkyBrightness, LunarElevation).withTag(_.name)
-  }
->>>>>>> 1975b1eb
 
   private val dateTimeFormatter: DateTimeFormatter = DateTimeFormatter.ofPattern("HH:mm")
 
