// Copyright (c) 2016-2022 Association of Universities for Research in Astronomy, Inc. (AURA)
// For license information see LICENSE or https://opensource.org/licenses/BSD-3-Clause

package explore.targeteditor

import cats.Endo
import cats.effect.IO
import cats.syntax.all._
import clue.TransactionalClient
import clue.data.syntax._
import crystal.react.View
import crystal.react.hooks._
import crystal.react.implicits._
import eu.timepit.refined.auto._
import eu.timepit.refined.types.string._
import explore.AppCtx
import explore.common._
import explore.components.HelpIcon
import explore.components.InputWithUnits
import explore.components.Tile
import explore.components.ui.ExploreStyles
import explore.components.undo.UndoButtons
import explore.implicits._
import explore.model.ObsConfiguration
import explore.model.ObsIdSet
import explore.model.ScienceMode
import explore.model.TargetWithId
import explore.model.formats._
import explore.model.util._
import explore.undo.UndoContext
import explore.undo.UndoStacks
import explore.utils._
import japgolly.scalajs.react._
import japgolly.scalajs.react.hooks.Hooks
import japgolly.scalajs.react.util.DefaultEffects.{Sync => DefaultS}
import japgolly.scalajs.react.vdom.html_<^._
import lucuma.core.math._
import lucuma.core.math.validation.MathValidators
import lucuma.core.model.ConstraintSet
import lucuma.core.model.SourceProfile
import lucuma.core.model.Target
import lucuma.core.model.User
import lucuma.core.validation._
import lucuma.refined.*
import lucuma.schemas.ObservationDB
import lucuma.schemas.ObservationDB.Types._
import lucuma.ui.forms.FormInputEV
import lucuma.ui.input.ChangeAuditor
import lucuma.ui.reusability._
import queries.common.TargetQueriesGQL
import queries.schemas.implicits._
import react.common._
import react.semanticui.collections.form.Form
import react.semanticui.elements.label.LabelPointing
import react.semanticui.sizes.Small

import java.time.Instant

final case class SearchCallback(
  searchTerm: NonEmptyString,
  onComplete: Option[Target] => Callback,
  onError:    Throwable => Callback
) {
  def run: Callback = Callback.empty
}

final case class SiderealTargetEditor(
  uid:           User.Id,
  id:            Target.Id,
  target:        View[Target.Sidereal],
  vizTime:       Option[Instant],
  posAngle:      Option[PosAngleConstraint],
  scienceMode:   Option[ScienceMode],
  constraints:   Option[ConstraintSet],
  wavelength:    Option[Wavelength],
  undoStacks:    View[UndoStacks[IO, Target.Sidereal]],
  searching:     View[Set[Target.Id]],
  obsIdSubset:   Option[ObsIdSet] = None,
  onClone:       TargetWithId => Callback = _ => Callback.empty,
  renderInTitle: Option[Tile.RenderInTitle] = none,
  fullScreen:    View[Boolean]
) extends ReactFnProps[SiderealTargetEditor](SiderealTargetEditor.component) {
  val baseCoordinates: Coordinates =
    target.zoom(Target.Sidereal.baseCoordinates).get
}

object SiderealTargetEditor {

  type Props = SiderealTargetEditor

  def readonlyView[A](view: View[A]): View[A] = {
    val getA: A => A               = identity
    val noModA: (A => A) => A => A = _ => identity

    view.zoom(getA)(noModA)
  }

  def cloneTarget(targetId: Target.Id, obsIds: ObsIdSet)(implicit
    c:                      TransactionalClient[IO, ObservationDB]
  ): IO[Target.Id] = TargetQueriesGQL.CloneTargetMutation
    .execute[IO](
      CloneTargetInput(targetId = targetId, REPLACE_IN = obsIds.toList.assign)
    )
    .map(_.cloneTarget.newTarget.id)

  def getRemoteOnMod(
    id:              Target.Id,
    optObs:          Option[ObsIdSet],
    cloning:         Hooks.UseStateF[DefaultS, Boolean],
    onClone:         TargetWithId => Callback
  )(
    input:           UpdateTargetsInput
  )(implicit appCtx: AppContextIO): IO[Unit] =
    optObs.fold(TargetQueriesGQL.UpdateTargetsMutation.execute(input).void) { obsIds =>
      cloning.setState(true).to[IO] >>
        cloneTarget(id, obsIds)
          .flatMap { newId =>
            val newInput = UpdateTargetsInput.WHERE.replace(newId.toWhereTarget.assign)(input)
            TargetQueriesGQL.UpdateTargetsMutationWithResult
              .execute(newInput)
              .flatMap(data =>
                (data.updateTargets.targets.headOption.foldMap(onClone) >>
                  cloning.setState(false)).to[IO]
              )
          }
    }

  val component =
    ScalaFnComponent
      .withHooks[Props]
      .useState(false) // cloning
      // If vizTime is not set, change it to now
      .useEffectResultWithDepsBy((p, _) => p.vizTime) { (_, _) => vizTime =>
        IO(vizTime.getOrElse(Instant.now()))
      }
      .render { (props, cloning, vizTime) =>
        AppCtx.using { implicit appCtx =>
          // If we're going to clone on edit, use readonly views so we don't update the original
          // target in the model or add the API clone to the undo stack for the original target.
          val (targetView, undoStackView) =
            props.obsIdSubset.fold((props.target, props.undoStacks))(_ =>
              (readonlyView(props.target), readonlyView(props.undoStacks))
            )

          val undoCtx: UndoContext[Target.Sidereal] = UndoContext(undoStackView, targetView)

          val target: Target.Sidereal = props.target.get

          val remoteOnMod: UpdateTargetsInput => IO[Unit] =
            getRemoteOnMod(props.id, props.obsIdSubset, cloning, props.onClone) _

          val siderealTargetAligner: Aligner[Target.Sidereal, UpdateTargetsInput] =
            Aligner(
              undoCtx,
              UpdateTargetsInput(
                WHERE = props.id.toWhereTarget.assign,
                SET = TargetPropertiesInput()
              ),
              remoteOnMod
            )

          val nameLens          = UpdateTargetsInput.SET.andThen(TargetPropertiesInput.name)
          val siderealLens      = UpdateTargetsInput.SET.andThen(TargetPropertiesInput.sidereal)
          val sourceProfileLens =
            UpdateTargetsInput.SET.andThen(TargetPropertiesInput.sourceProfile)

          val allView: View[Target.Sidereal] =
            siderealTargetAligner.viewMod(t =>
              nameLens.replace(t.name.assign) >>>
                siderealLens.replace(t.toInput.assign) >>>
                sourceProfileLens.replace(t.sourceProfile.toInput.assign)
            )

          val siderealToTargetEndo: Endo[SiderealInput] => Endo[UpdateTargetsInput] =
            forceAssign(siderealLens.modify)(SiderealInput())

          val coordsRAView: View[RightAscension] =
            siderealTargetAligner
              .zoom(Target.Sidereal.baseRA, siderealToTargetEndo.compose(SiderealInput.ra.modify))
              .view(_.toInput.assign)

          val coordsDecView: View[Declination] =
            siderealTargetAligner
              .zoom(Target.Sidereal.baseDec, siderealToTargetEndo.compose(SiderealInput.dec.modify))
              .view(_.toInput.assign)

          val epochView: View[Epoch] =
            siderealTargetAligner
              .zoom(Target.Sidereal.epoch, siderealToTargetEndo.compose(SiderealInput.epoch.modify))
              .view((Epoch.fromString.reverseGet _).andThen(_.assign))

          val nameView: View[NonEmptyString] =
            siderealTargetAligner
              .zoom(Target.Sidereal.name, nameLens.modify)
              .view(_.assign)

          val properMotionRAView: View[Option[ProperMotion.RA]] =
            siderealTargetAligner
              .zoom(
                Target.Sidereal.properMotionRA.getOption,
                (f: Endo[Option[ProperMotion.RA]]) =>
                  Target.Sidereal.properMotionRA.modify(unsafeOptionFnUnlift(f)),
                siderealToTargetEndo.compose(SiderealInput.properMotion.modify)
              )
              .view((pmRA: Option[ProperMotion.RA]) =>
                buildProperMotion(pmRA, Target.Sidereal.properMotionDec.getOption(target))
                  .map(_.toInput)
                  .orUnassign
              )

          val properMotionDecView: View[Option[ProperMotion.Dec]] =
            siderealTargetAligner
              .zoom(
                Target.Sidereal.properMotionDec.getOption,
                (f: Endo[Option[ProperMotion.Dec]]) =>
                  Target.Sidereal.properMotionDec.modify(unsafeOptionFnUnlift(f)),
                siderealToTargetEndo.compose(SiderealInput.properMotion.modify)
              )
              .view((pmDec: Option[ProperMotion.Dec]) =>
                buildProperMotion(Target.Sidereal.properMotionRA.getOption(target), pmDec)
                  .map(_.toInput)
                  .orUnassign
              )

          val parallaxView: View[Option[Parallax]] =
            siderealTargetAligner
              .zoom(
                Target.Sidereal.parallax,
                siderealToTargetEndo.compose(SiderealInput.parallax.modify)
              )
              .view(_.map(_.toInput).orUnassign)

          val radialVelocityView: View[Option[RadialVelocity]] =
            siderealTargetAligner
              .zoom(
                Target.Sidereal.radialVelocity,
                siderealToTargetEndo.compose(SiderealInput.radialVelocity.modify)
              )
              .view(_.map(_.toInput).orUnassign)

          val sourceProfileAligner: Aligner[SourceProfile, SourceProfileInput] =
            siderealTargetAligner.zoom(
              Target.Sidereal.sourceProfile,
              forceAssign(sourceProfileLens.modify)(SourceProfileInput())
            )

          def searchAndSet(allView: View[Target.Sidereal])(
            s:                      SearchCallback
          ): Callback =
            SimbadSearch
              .search[IO](s.searchTerm)
              .map(_.headOption)
              .runAsyncAndThen {
                case Right(Some(r)) =>
                  allView.set(r.target) >> s.onComplete(r.target.some)
                case Right(None)    =>
                  s.onComplete(none)
                case Left(t)        =>
                  s.onError(t)
              }

          val disabled = props.searching.get.exists(_ === props.id) || cloning.value

          React.Fragment(
            props.renderInTitle
              .map(_.apply(<.span(ExploreStyles.TitleUndoButtons)(UndoButtons(undoCtx)))),
            <.div(ExploreStyles.TargetGrid)(
              <.div(
                ExploreStyles.TitleUndoButtons,
                // Don't show the undo/redo buttons if we are in cloning mode or they are in the title bar.
                UndoButtons(undoCtx, disabled = disabled)
                  .when(props.renderInTitle.isEmpty && props.obsIdSubset.isEmpty)
              ),
              potRender[Instant](vizTime =>
                AladinCell(
                  props.uid,
                  props.id,
                  ObsConfiguration(vizTime,
                                   props.scienceMode,
                                   props.posAngle,
                                   props.constraints,
                                   props.wavelength
                  ),
                  targetView.zoom(Target.Sidereal.tracking),
                  props.fullScreen
                )
              )(vizTime),
              <.div(ExploreStyles.Grid, ExploreStyles.Compact, ExploreStyles.TargetForm)(
                // Keep the search field and the coords always together
                SearchForm(
                  props.id,
                  // SearchForm doesn't edit the name directly. It will set it atomically, together
                  // with coords & magnitudes from the catalog search, so that all 3 fields are
                  // a single undo/redo operation.
                  nameView,
                  targetView.zoom(Target.Sidereal.name).get,
                  props.searching,
                  searchAndSet(allView)
                ),
                <.label("RA",
                        HelpIcon("target/main/coordinates.md".refined),
                        ExploreStyles.SkipToNext
                ),
                FormInputEV(
                  id = "ra".refined,
                  value = coordsRAView,  // .zoomSplitEpi(TruncatedRA.rightAscension),
                  validFormat = MathValidators.truncatedRA,
                  changeAuditor = ChangeAuditor.truncatedRA,
                  clazz = ExploreStyles.TargetRaDecMinWidth,
                  errorPointing = LabelPointing.Below,
                  errorClazz = ExploreStyles.InputErrorTooltip,
                  disabled = disabled
                ),
                <.label("Dec",
                        HelpIcon("target/main/coordinates.md".refined),
                        ExploreStyles.SkipToNext
                ),
                FormInputEV(
                  id = "dec".refined,
                  value = coordsDecView, // .zoomSplitEpi(TruncatedDec.declination),
                  validFormat = MathValidators.truncatedDec,
                  changeAuditor = ChangeAuditor.truncatedDec,
                  clazz = ExploreStyles.TargetRaDecMinWidth,
                  errorPointing = LabelPointing.Below,
                  errorClazz = ExploreStyles.InputErrorTooltip,
                  disabled = disabled
                )
              ),
              Form(as = <.div, size = Small)(
                ExploreStyles.Grid,
                ExploreStyles.Compact,
                ExploreStyles.ExploreForm,
                ExploreStyles.TargetProperMotionForm,
                <.label("Epoch",
                        HelpIcon("target/main/epoch.md".refined),
                        ExploreStyles.SkipToNext
                ),
                InputWithUnits(
                  id = "epoch".refined,
                  value = epochView,
<<<<<<< HEAD
                  validFormat = MathValidators.epoch,
                  changeAuditor = ChangeAuditor.maxLength(8.refined).decimal(3.refined).denyNeg,
=======
                  validFormat = MathValidators.epochNoScheme,
                  changeAuditor = ChangeAuditor.maxLength(8).decimal(3).denyNeg,
>>>>>>> 1b34a652
                  units = "years",
                  disabled = disabled
                ),
                <.label("µ RA", ExploreStyles.SkipToNext),
                InputWithUnits(
                  id = "raPM".refined,
                  value = properMotionRAView,
                  validFormat = InputValidSplitEpi
                    .fromFormat(pmRAFormat, "Must be a number".refined)
                    .optional,
                  changeAuditor = ChangeAuditor.fromFormat(pmRAFormat).decimal(3.refined).optional,
                  units = "mas/y",
                  disabled = disabled
                ),
                <.label("µ Dec", ExploreStyles.SkipToNext),
                InputWithUnits(
                  id = "raDec".refined,
                  value = properMotionDecView,
                  validFormat = InputValidSplitEpi
                    .fromFormat(pmDecFormat, "Must be a number".refined)
                    .optional,
                  changeAuditor = ChangeAuditor.fromFormat(pmDecFormat).decimal(3.refined).optional,
                  units = "mas/y",
                  disabled = disabled
                ),
                <.label("Parallax", ExploreStyles.SkipToNext),
                InputWithUnits(
                  id = "parallax".refined,
                  value = parallaxView,
                  validFormat = InputValidSplitEpi
                    .fromFormat(pxFormat, "Must be a number".refined)
                    .optional,
                  changeAuditor = ChangeAuditor.fromFormat(pxFormat).decimal(3.refined).optional,
                  units = "mas",
                  disabled = disabled
                ),
                RVInput(radialVelocityView, disabled)
              ),
              Form(as = <.div, size = Small)(
                ExploreStyles.Grid,
                ExploreStyles.Compact,
                ExploreStyles.ExploreForm,
                ExploreStyles.TargetSourceProfileEditor,
                ExploreStyles.Gaussian
                  .when(SourceProfile.gaussian.getOption(sourceProfileAligner.get).isDefined)
              )(
                SourceProfileEditor(sourceProfileAligner, disabled = disabled)
              )
            )
          )
        }
      }

}<|MERGE_RESOLUTION|>--- conflicted
+++ resolved
@@ -338,13 +338,8 @@
                 InputWithUnits(
                   id = "epoch".refined,
                   value = epochView,
-<<<<<<< HEAD
-                  validFormat = MathValidators.epoch,
+                  validFormat = MathValidators.epochNoScheme,
                   changeAuditor = ChangeAuditor.maxLength(8.refined).decimal(3.refined).denyNeg,
-=======
-                  validFormat = MathValidators.epochNoScheme,
-                  changeAuditor = ChangeAuditor.maxLength(8).decimal(3).denyNeg,
->>>>>>> 1b34a652
                   units = "years",
                   disabled = disabled
                 ),
