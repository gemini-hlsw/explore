--- conflicted
+++ resolved
@@ -35,26 +35,14 @@
 object RVInput {
   protected type Props = RVInput
 
-<<<<<<< HEAD
   private enum RVView(val tag: NonEmptyString):
-=======
-  enum RVView(val tag: NonEmptyString):
->>>>>>> 1975b1eb
     case RV extends RVView("RV".refined)
     case Z  extends RVView("z".refined)
     case CZ extends RVView("cz".refined)
 
-<<<<<<< HEAD
   private object RVView:
     given Enumerated[RVView] = Enumerated.from(RVView.RV, RVView.Z, RVView.CZ).withTag(_.tag)
     given Display[RVView]    = Display.byShortName(_.tag.value)
-=======
-  object RVView:
-    given Enumerated[RVView] =
-      Enumerated.from(RV, Z, CZ).withTag(_.tag)
-
-    given Display[RVView] = Display.by(_.tag.value, _.tag.value)
->>>>>>> 1975b1eb
 
   private def units(rvView: RVView, v: Option[RadialVelocity]) = rvView match {
     case RVView.Z              =>
