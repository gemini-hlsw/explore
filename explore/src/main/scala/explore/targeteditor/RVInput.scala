// Copyright (c) 2016-2022 Association of Universities for Research in Astronomy, Inc. (AURA)
// For license information see LICENSE or https://opensource.org/licenses/BSD-3-Clause

package explore.targeteditor

import cats.syntax.all._
import crystal.react.View
import crystal.react.hooks._
import eu.timepit.refined.auto._
import eu.timepit.refined.types.string.NonEmptyString
import explore.components.ui.ExploreStyles
import explore.itc.requiredForITC
import explore.model.conversions._
import explore.model.formats._
import japgolly.scalajs.react._
import japgolly.scalajs.react.vdom.html_<^._
import lucuma.core.math.RadialVelocity
import lucuma.core.util.Display
import lucuma.core.util.Enumerated
import lucuma.core.validation._
import lucuma.ui.forms.EnumViewSelect
import lucuma.ui.forms.FormInputEV
import lucuma.ui.input.ChangeAuditor
import react.common._
import react.common.implicits._
import react.semanticui.elements.label.LabelPointing
import lucuma.refined.*

final case class RVInput(
  rv:       View[Option[RadialVelocity]],
  disabled: Boolean
<<<<<<< HEAD
) extends ReactProps[RVInput, RVInput.State, RVInput.Backend](RVInput.component)
=======
) extends ReactFnProps[RVInput](RVInput.component)
>>>>>>> 2eba6825

object RVInput {
  protected type Props = RVInput

  private sealed trait RVView extends Product with Serializable {
    def tag: NonEmptyString
  }

  private object RVView {
    case object RV extends RVView {
      override val tag = "RV".refined
    }
    case object Z  extends RVView {
      override val tag = "z".refined
    }
    case object CZ extends RVView {
      override val tag = "cz".refined
    }

    implicit val rvViewEnumeration: Enumerated[RVView] =
      Enumerated.of(RV, Z, CZ)

    implicit val rvDisplay: Display[RVView] = Display.by(_.tag.value, _.tag.value)
  }

  private def units(rvView: RVView, v: Option[RadialVelocity]) = rvView match {
    case RVView.Z              =>
      <.div(requiredForITC.unless(v.nonEmpty))
    case RVView.CZ | RVView.RV =>
      <.div(ExploreStyles.UnitsLabel, "km/s", requiredForITC.unless(v.nonEmpty))
  }

<<<<<<< HEAD
  class Backend($ : BackendScope[Props, State]) {
    def render(props: Props, state: State) = {
      val rvView   = View.fromState($).zoom(State.rvView)
      val errorCss = ExploreStyles.InputErrorTooltip
      val baseCss  = ExploreStyles.Grow(1.refined) |+| ExploreStyles.WarningInput.when_(
        props.rv.get.isEmpty
      )
      val input    = state.rvView match {
        case RVView.Z  =>
          FormInputEV(
            id = state.rvView.tag,
            value = props.rv.zoom(rvToRedshiftGet)(rvToRedshiftMod),
            errorClazz = errorCss,
            errorPointing = LabelPointing.Below,
            validFormat =
              InputValidSplitEpi.fromFormat(formatZ, "Must be a number".refined).optional,
            changeAuditor = ChangeAuditor.fromFormat(formatZ).decimal(9.refined).optional,
            clazz = baseCss,
            disabled = props.disabled
          )
        case RVView.CZ =>
          FormInputEV(
            id = state.rvView.tag,
            value = props.rv.zoom(rvToARVGet)(rvToARVMod),
            errorClazz = errorCss,
            errorPointing = LabelPointing.Below,
            validFormat =
              InputValidSplitEpi.fromFormat(formatCZ, "Must be a number".refined).optional,
            changeAuditor = ChangeAuditor.fromFormat(formatCZ).decimal(10.refined).optional,
            clazz = baseCss,
            disabled = props.disabled
          )
        case RVView.RV =>
          FormInputEV(
            id = state.rvView.tag,
            value = props.rv,
            errorClazz = errorCss,
            errorPointing = LabelPointing.Below,
            validFormat =
              InputValidSplitEpi.fromFormat(formatRV, "Must be a number".refined).optional,
            changeAuditor = ChangeAuditor.fromFormat(formatRV).decimal(3.refined).optional,
            clazz = baseCss,
            disabled = props.disabled
          )
      }
      val label    = state.rvView match {
        case RVView.Z  =>
          state.rvView.tag.value
        case RVView.CZ =>
          state.rvView.tag.value
        case RVView.RV =>
          state.rvView.tag.value
      }
      React.Fragment(
        <.label(label, ExploreStyles.SkipToNext),
        <.div(
          ExploreStyles.FlexContainer |+| ExploreStyles.TargetRVControls,
          EnumViewSelect(id = "view", value = rvView, disabled = props.disabled),
          input
        ),
        state.units(props.rv.get)
      )
    }
  }
=======
  protected val component =
    ScalaFnComponent
      .withHooks[Props]
      .useStateView[RVView](RVView.RV)
      .render { (props, rvView) =>
        val errorCss = ExploreStyles.InputErrorTooltip
>>>>>>> 2eba6825

        val baseCss = ExploreStyles.Grow(1) |+| ExploreStyles.WarningInput.when_(
          props.rv.get.isEmpty
        )

        val input = rvView.get match {
          case RVView.Z  =>
            FormInputEV(
              id = rvView.get.tag,
              value = props.rv.zoom(rvToRedshiftGet)(rvToRedshiftMod),
              errorClazz = errorCss,
              errorPointing = LabelPointing.Below,
              validFormat = InputValidSplitEpi.fromFormat(formatZ, "Must be a number").optional,
              changeAuditor = ChangeAuditor.fromFormat(formatZ).decimal(9).optional,
              clazz = baseCss,
              disabled = props.disabled
            )
          case RVView.CZ =>
            FormInputEV(
              id = rvView.get.tag,
              value = props.rv.zoom(rvToARVGet)(rvToARVMod),
              errorClazz = errorCss,
              errorPointing = LabelPointing.Below,
              validFormat = InputValidSplitEpi.fromFormat(formatCZ, "Must be a number").optional,
              changeAuditor = ChangeAuditor.fromFormat(formatCZ).decimal(10).optional,
              clazz = baseCss,
              disabled = props.disabled
            )
          case RVView.RV =>
            FormInputEV(
              id = rvView.get.tag,
              value = props.rv,
              errorClazz = errorCss,
              errorPointing = LabelPointing.Below,
              validFormat = InputValidSplitEpi.fromFormat(formatRV, "Must be a number").optional,
              changeAuditor = ChangeAuditor.fromFormat(formatRV).decimal(3).optional,
              clazz = baseCss,
              disabled = props.disabled
            )
        }
        React.Fragment(
          <.label(rvView.get.tag.value, ExploreStyles.SkipToNext),
          <.div(
            ExploreStyles.FlexContainer |+| ExploreStyles.TargetRVControls,
            EnumViewSelect(id = "view", value = rvView, disabled = props.disabled),
            input
          ),
          units(rvView.get, props.rv.get)
        )
      }
}<|MERGE_RESOLUTION|>--- conflicted
+++ resolved
@@ -29,11 +29,7 @@
 final case class RVInput(
   rv:       View[Option[RadialVelocity]],
   disabled: Boolean
-<<<<<<< HEAD
-) extends ReactProps[RVInput, RVInput.State, RVInput.Backend](RVInput.component)
-=======
 ) extends ReactFnProps[RVInput](RVInput.component)
->>>>>>> 2eba6825
 
 object RVInput {
   protected type Props = RVInput
@@ -66,79 +62,12 @@
       <.div(ExploreStyles.UnitsLabel, "km/s", requiredForITC.unless(v.nonEmpty))
   }
 
-<<<<<<< HEAD
-  class Backend($ : BackendScope[Props, State]) {
-    def render(props: Props, state: State) = {
-      val rvView   = View.fromState($).zoom(State.rvView)
-      val errorCss = ExploreStyles.InputErrorTooltip
-      val baseCss  = ExploreStyles.Grow(1.refined) |+| ExploreStyles.WarningInput.when_(
-        props.rv.get.isEmpty
-      )
-      val input    = state.rvView match {
-        case RVView.Z  =>
-          FormInputEV(
-            id = state.rvView.tag,
-            value = props.rv.zoom(rvToRedshiftGet)(rvToRedshiftMod),
-            errorClazz = errorCss,
-            errorPointing = LabelPointing.Below,
-            validFormat =
-              InputValidSplitEpi.fromFormat(formatZ, "Must be a number".refined).optional,
-            changeAuditor = ChangeAuditor.fromFormat(formatZ).decimal(9.refined).optional,
-            clazz = baseCss,
-            disabled = props.disabled
-          )
-        case RVView.CZ =>
-          FormInputEV(
-            id = state.rvView.tag,
-            value = props.rv.zoom(rvToARVGet)(rvToARVMod),
-            errorClazz = errorCss,
-            errorPointing = LabelPointing.Below,
-            validFormat =
-              InputValidSplitEpi.fromFormat(formatCZ, "Must be a number".refined).optional,
-            changeAuditor = ChangeAuditor.fromFormat(formatCZ).decimal(10.refined).optional,
-            clazz = baseCss,
-            disabled = props.disabled
-          )
-        case RVView.RV =>
-          FormInputEV(
-            id = state.rvView.tag,
-            value = props.rv,
-            errorClazz = errorCss,
-            errorPointing = LabelPointing.Below,
-            validFormat =
-              InputValidSplitEpi.fromFormat(formatRV, "Must be a number".refined).optional,
-            changeAuditor = ChangeAuditor.fromFormat(formatRV).decimal(3.refined).optional,
-            clazz = baseCss,
-            disabled = props.disabled
-          )
-      }
-      val label    = state.rvView match {
-        case RVView.Z  =>
-          state.rvView.tag.value
-        case RVView.CZ =>
-          state.rvView.tag.value
-        case RVView.RV =>
-          state.rvView.tag.value
-      }
-      React.Fragment(
-        <.label(label, ExploreStyles.SkipToNext),
-        <.div(
-          ExploreStyles.FlexContainer |+| ExploreStyles.TargetRVControls,
-          EnumViewSelect(id = "view", value = rvView, disabled = props.disabled),
-          input
-        ),
-        state.units(props.rv.get)
-      )
-    }
-  }
-=======
   protected val component =
     ScalaFnComponent
       .withHooks[Props]
       .useStateView[RVView](RVView.RV)
       .render { (props, rvView) =>
         val errorCss = ExploreStyles.InputErrorTooltip
->>>>>>> 2eba6825
 
         val baseCss = ExploreStyles.Grow(1) |+| ExploreStyles.WarningInput.when_(
           props.rv.get.isEmpty
