// Copyright (c) 2016-2022 Association of Universities for Research in Astronomy, Inc. (AURA)
// For license information see LICENSE or https://opensource.org/licenses/BSD-3-Clause

package explore

import explore.components.ui.ExploreStyles
import japgolly.scalajs.react._
import japgolly.scalajs.react.vdom.html_<^._
import react.common._

/**
 * Component that uses css tricks to support properly rotated components respecting the layout. see:
 * https://stackoverflow.com/questions/16301625/rotated-elements-in-css-that-affect-their-parents-height-correctly
 * It requires css to work properly
 */
final case class VerticalSection()
<<<<<<< HEAD
    extends ReactPropsWithChildren[VerticalSection, Unit, Unit](VerticalSection.component)
=======
    extends ReactFnPropsWithChildren[VerticalSection](VerticalSection.component)
>>>>>>> 5d139a96

object VerticalSection {
  type Props = VerticalSection

  private val component =
    ScalaFnComponent
      .withHooks[Props]
      .withPropsChildren
      .render((_, c) =>
        <.div(
          ExploreStyles.RotationWrapperOuter,
          <.div(
            ExploreStyles.RotationWrapperInner,
            <.div(ExploreStyles.VerticalButton, c)
          )
        )
      )
}<|MERGE_RESOLUTION|>--- conflicted
+++ resolved
@@ -14,11 +14,7 @@
  * It requires css to work properly
  */
 final case class VerticalSection()
-<<<<<<< HEAD
-    extends ReactPropsWithChildren[VerticalSection, Unit, Unit](VerticalSection.component)
-=======
     extends ReactFnPropsWithChildren[VerticalSection](VerticalSection.component)
->>>>>>> 5d139a96
 
 object VerticalSection {
   type Props = VerticalSection
