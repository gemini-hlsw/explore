--- conflicted
+++ resolved
@@ -99,12 +99,8 @@
           case PosAngleConstraint.AverageParallactic =>
             props.selectedPA
               .map(a => <.label(f"${a.toDoubleDegrees}%.2f °"))
-<<<<<<< HEAD
+              .orElse(<.label("Not Visible").some)
           case _                                     => None
-=======
-              .orElse(<.label("Not Visible").some)
-          case _                                           => None
->>>>>>> 6123a568
 
         def posAngleEditor(pa: View[Angle]) =
           <.div(
