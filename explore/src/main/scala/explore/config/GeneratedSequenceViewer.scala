// Copyright (c) 2016-2022 Association of Universities for Research in Astronomy, Inc. (AURA)
// For license information see LICENSE or https://opensource.org/licenses/BSD-3-Clause

package explore.config

import cats.effect.IO
import crystal.Pot
import crystal.react.View
import crystal.react.hooks._
import crystal.react.implicits._
import explore.implicits._
import explore.utils._
import japgolly.scalajs.react._
import japgolly.scalajs.react.vdom.html_<^._
import lucuma.core.model.Observation
import queries.common.GeneratedSequenceSQL._
import queries.common.ObsQueriesGQL
import react.common._

final case class GeneratedSequenceViewer(obsId: Observation.Id, changed: View[Pot[Unit]])(implicit
  val ctx:                                      AppContextIO
) extends ReactFnProps[GeneratedSequenceViewer](GeneratedSequenceViewer.component)

object GeneratedSequenceViewer {
  type Props = GeneratedSequenceViewer

  val component =
    ScalaFnComponent
      .withHooks[Props]
      .useStreamResourceOnMountBy { props =>
        implicit val ctx = props.ctx

        SequenceSteps
          .query(props.obsId)
          .map(_.observation.map(_.execution.config))
          .attemptPot
          .resetOnResourceSignals(
            ObsQueriesGQL.ObservationEditSubscription.subscribe[IO](props.obsId)
          )
      }
      .useEffectWithDepsBy((_, config) => config.toPot.void)((props, _) =>
        changedPot => props.changed.set(changedPot)
      )
<<<<<<< HEAD
      .render((props, config) => <.div()
      // potRender(renderFn)(props.changed.get.flatMap(_ => config.flatten))
=======
      .render((props, config) =>
        props.changed.get
          .flatMap(_ => config.toPot.flatten)
          .render(
            _.fold[VdomNode](<.div("Default observation not found"))(GeneratedSequenceTables.apply)
          )
>>>>>>> 1b34a652
      )
}<|MERGE_RESOLUTION|>--- conflicted
+++ resolved
@@ -41,16 +41,11 @@
       .useEffectWithDepsBy((_, config) => config.toPot.void)((props, _) =>
         changedPot => props.changed.set(changedPot)
       )
-<<<<<<< HEAD
-      .render((props, config) => <.div()
-      // potRender(renderFn)(props.changed.get.flatMap(_ => config.flatten))
-=======
       .render((props, config) =>
         props.changed.get
           .flatMap(_ => config.toPot.flatten)
           .render(
             _.fold[VdomNode](<.div("Default observation not found"))(GeneratedSequenceTables.apply)
           )
->>>>>>> 1b34a652
       )
 }