// Copyright (c) 2016-2021 Association of Universities for Research in Astronomy, Inc. (AURA)
// For license information see LICENSE or https://opensource.org/licenses/BSD-3-Clause

package explore.config

import cats.Parallel
import cats.data._
import cats.effect.Sync
import cats.effect.std.Dispatcher
import cats.syntax.all._
import clue.TransactionalClient
import coulomb.Quantity
import coulomb.refined._
import crystal.react.implicits._
import eu.timepit.refined.auto._
import eu.timepit.refined.numeric.Positive
import eu.timepit.refined.types.numeric.PosBigDecimal
import eu.timepit.refined.types.string.NonEmptyString
import explore.Icons
import explore.View
import explore.common.ObsQueries._
import explore.components.HelpIcon
import explore.components.ui.ExploreStyles
import explore.implicits._
import explore.modes._
import explore.schemas.ITC
import japgolly.scalajs.react._
import japgolly.scalajs.react.vdom.html_<^._
import lucuma.core.enum.FocalPlane
import lucuma.core.enum._
import lucuma.core.math.Wavelength
import lucuma.core.math.units.Micrometer
import lucuma.core.util.Display
import lucuma.ui.reusability._
import react.common._
import react.common.implicits._
import react.semanticui.collections.table._
import react.semanticui.elements.button.Button
import react.semanticui.modules.popup.Popup
import react.virtuoso._
import react.virtuoso.raw.ListRange
import reactST.reactTable._
import reactST.reactTable.mod.DefaultSortTypes
import spire.math.Bounded
import spire.math.Interval

import java.text.DecimalFormat

final case class SpectroscopyModesTable(
  scienceConfiguration:     View[Option[ScienceConfigurationData]],
  matrix:                   SpectroscopyModesMatrix,
  spectroscopyRequirements: SpectroscopyRequirementsData
)(implicit val ctx:         AppContextIO)
    extends ReactFnProps[SpectroscopyModesTable](SpectroscopyModesTable.component)

object SpectroscopyModesTable extends ItcColumn {
  type Props = SpectroscopyModesTable

  type ColId = NonEmptyString

  implicit val reuseProps: Reusability[Props] =
    Reusability.by(x => (x.scienceConfiguration, x.spectroscopyRequirements))

  implicit val listRangeReuse: Reusability[ListRange] =
    Reusability.by(x => (x.startIndex.toInt, x.endIndex.toInt))

<<<<<<< HEAD
  protected val ModesTableDef = TableDef[SpectroscopyModeRow].withSortBy.withBlockLayout
=======
  implicit val itcReuse: Reusability[ItcResultsCache] =
    Reusability.by(_.updateCount)

  protected val ModesTableDef = TableDef[SpectroscopyModeRow].withSort.withBlockLayout

  import ModesTableDef.syntax._
>>>>>>> 46067c3e

  val decFormat = new DecimalFormat("0.###")

  protected val ModesTable = new SUITableVirtuoso(ModesTableDef)

  val disperserDisplay: Display[ModeDisperser] = Display.byShortName {
    case ModeDisperser.NoDisperser      => "-"
    case ModeDisperser.SomeDisperser(t) => t
  }

  def column[V](id: ColId, accessor: SpectroscopyModeRow => V) =
    ModesTableDef
      .Column(id, accessor)
      .setHeader(columnNames.getOrElse(id, id.value): String)

  val SelectedColumnId: ColId    = "selected"
  val InstrumentColumnId: ColId  = "instrument"
  val SlitWidthColumnId: ColId   = "slit_width"
  val SlitLengthColumnId: ColId  = "slit_length"
  val DisperserColumnId: ColId   = "disperser"
  val FilterColumnId: ColId      = "filter"
  val CoverageColumnId: ColId    = "coverage"
  val FPUColumnId: ColId         = "fpu"
  val ResolutionColumnId: ColId  = "resolution"
  val AvailablityColumnId: ColId = "availability"
  val TimeColumnId: ColId        = "time"

  private val columnNames: Map[ColId, String] =
    Map[NonEmptyString, String](
      InstrumentColumnId  -> "Instrument",
      SlitWidthColumnId   -> "Slit Width",
      SlitLengthColumnId  -> "Slit Length",
      DisperserColumnId   -> "Disperser",
      FilterColumnId      -> "Filter",
      FPUColumnId         -> "FPU",
      CoverageColumnId    -> "Coverage",
      ResolutionColumnId  -> "λ / Δλ",
      AvailablityColumnId -> "Avail.",
      TimeColumnId        -> "Time"
    )

  val formatSlitWidth: ModeSlitSize => String = ss =>
    decFormat.format(
      ModeSlitSize.milliarcseconds.get(ss.size).setScale(3, BigDecimal.RoundingMode.UP)
    )

  val formatSlitLength: ModeSlitSize => String = ss =>
    f"${ModeSlitSize.milliarcseconds.get(ss.size).setScale(0, BigDecimal.RoundingMode.DOWN)}%1.0f"

  def formatDisperser(disperser: InstrumentRow#Disperser): String = disperser match {
    case f: GmosSouthDisperser => f.shortName
    case f: GmosNorthDisperser => f.shortName
    case f: F2Disperser        => f.shortName
    case f: GpiDisperser       => f.shortName
    case f: GnirsDisperser     => f.shortName
    case r                     => r.toString
  }

  def formatFilter(filter: InstrumentRow#Filter): String = filter match {
    case Some(f: GmosSouthFilter) => f.shortName
    case Some(f: GmosNorthFilter) => f.shortName
    case f: F2Filter              => f.shortName
    case f: GnirsFilter           => f.shortName
    case _: None.type             => "none"
    case r                        => r.toString
  }

  def formatWavelengthCoverage(r: Interval[Quantity[BigDecimal, Micrometer]]): String = r match {
    case Bounded(a, b, _) =>
      List(a, b)
        .map(q => decFormat.format(q.value.setScale(3, BigDecimal.RoundingMode.DOWN)))
        .mkString(" - ")
    case _                =>
      "-"
  }

  def formatInstrument(r: (Instrument, NonEmptyString)): String = r match {
    case (i @ Instrument.Gnirs, m) => s"${i.longName} $m"
    case (i, _)                    => i.longName
  }

  def formatFPU(r: FocalPlane): String = r match {
    case FocalPlane.SingleSlit   => "Single"
    case FocalPlane.MultipleSlit => "Multi"
    case FocalPlane.IFU          => "IFU"
  }

  def columns(
    cw:  Option[Wavelength],
    fpu: Option[FocalPlane],
    sn:  Option[PosBigDecimal],
    itc: ItcResultsCache
  ) =
    List(
      column(InstrumentColumnId, SpectroscopyModeRow.instrumentAndConfig.get)
        .setCell(c => formatInstrument(c.value))
        .setWidth(120)
        .setMinWidth(50)
        .setMaxWidth(150),
      column(TimeColumnId, itc.forRow(cw, sn, _))
        .setCell { c =>
          val content: TagMod = c.value match {
            case Left(nel)                        =>
              if (nel.exists(_ == ItcQueryProblems.UnsupportedMode))
                Popup(content = "Mode not supported", trigger = Icons.Ban.color("red"))
              else {
                val content = nel.collect {
                  case ItcQueryProblems.MissingSignalToNoise => "Set S/N"
                  case ItcQueryProblems.MissingWavelength    => "Set Wavelength"
                  case ItcQueryProblems.GenericError(e)      => e
                }
                Popup(content = content.mkString_(", "), trigger = Icons.TriangleSolid)
              }
            case Right(ItcResult.Result(t, c))    =>
              val secs = t.toMillis / 1000.0 * c
              f"$secs%.0f s"
            case Right(ItcResult.Pending)         =>
              Icons.Spinner.spin(true)
            case Right(ItcResult.SourceTooBright) =>
              Popup(content = "Source too bright", trigger = Icons.SunBright.color("yellow"))
          }
          <.div(ExploreStyles.ITCCell, content)
        }
        .setWidth(80)
        .setMinWidth(80)
        .setMaxWidth(80)
        .setSortType(DefaultSortTypes.number),
      column(SlitWidthColumnId, SpectroscopyModeRow.slitWidth.get)
        .setCell(c => formatSlitWidth(c.value))
        .setWidth(96)
        .setMinWidth(96)
        .setMaxWidth(96)
        .setSortType(DefaultSortTypes.number),
      column(SlitLengthColumnId, SpectroscopyModeRow.slitLength.get)
        .setCell(c => formatSlitLength(c.value))
        .setWidth(100)
        .setMinWidth(100)
        .setMaxWidth(100)
        .setSortType(DefaultSortTypes.number),
      column(DisperserColumnId, SpectroscopyModeRow.disperser.get)
        .setCell(c => formatDisperser(c.value))
        .setWidth(95)
        .setMinWidth(95)
        .setMaxWidth(95),
      column(FilterColumnId, SpectroscopyModeRow.filter.get)
        .setCell(c => formatFilter(c.value))
        .setWidth(69)
        .setMinWidth(69)
        .setMaxWidth(69),
      column(FPUColumnId, SpectroscopyModeRow.fpu.get)
        .setCell(c => formatFPU(c.value))
        .setWidth(62)
        .setMinWidth(62)
        .setMaxWidth(62),
      column(CoverageColumnId, SpectroscopyModeRow.coverageInterval(cw))
        .setCell(c => formatWavelengthCoverage(c.value))
        .setWidth(100)
        .setMinWidth(100)
        .setMaxWidth(100)
        .setSortType(DefaultSortTypes.number),
      column(ResolutionColumnId, SpectroscopyModeRow.resolution.get)
        .setCell(c => c.value.toString)
        .setWidth(70)
        .setMinWidth(70)
        .setMaxWidth(70)
        .setSortType(DefaultSortTypes.number),
      column(AvailablityColumnId, rowToConf)
        .setCell(_.value.fold("No")(_ => "Yes"))
        .setWidth(66)
        .setMinWidth(66)
        .setMaxWidth(66)
        .setSortType(DefaultSortTypes.number)
    ).filter { case c => (c.id.toString) != FPUColumnId.value || fpu.isEmpty }

  protected def rowToConf(row: SpectroscopyModeRow): Option[ScienceConfigurationData] =
    row.instrument match {
      case GmosNorthSpectroscopyRow(disperser, _, filter)
          if row.focalPlane === FocalPlane.SingleSlit =>
        ScienceConfigurationData.GmosNorthLongSlit(filter, disperser, row.slitWidth.size).some
      case GmosSouthSpectroscopyRow(disperser, _, filter)
          if row.focalPlane === FocalPlane.SingleSlit =>
        ScienceConfigurationData.GmosSouthLongSlit(filter, disperser, row.slitWidth.size).some
      case _ => none
    }

  protected def equalsConf(
    row:  SpectroscopyModeRow,
    conf: ScienceConfigurationData
  ): Boolean =
    rowToConf(row).exists(_ === conf)

  protected def enabledRow(row: SpectroscopyModeRow): Boolean =
    List(Instrument.GmosNorth, Instrument.GmosSouth).contains_(row.instrument.instrument) &&
      row.focalPlane === FocalPlane.SingleSlit

  protected def selectedRowIndex(
    scienceConfiguration: Option[ScienceConfigurationData],
    rows:                 List[SpectroscopyModeRow]
  ): Option[Int] =
    scienceConfiguration
      .map(selected => rows.indexWhere(row => equalsConf(row, selected)))
      .filterNot(_ == -1)

  protected def visibleRows(visibleRange: ListRange, rows: List[SpectroscopyModeRow]) = {
    val s = visibleRange.startIndex.toInt
    val e = visibleRange.endIndex.toInt

    (for { i <- s to e } yield rows.lift(i))
      .collect { case Some(m) => m }
  }

  protected def updateITCOnScroll[F[_]: Parallel: Dispatcher: Sync: TransactionalClient[*[_], ITC]](
    wavelength:    Option[Wavelength],
    signalToNoise: Option[PosBigDecimal],
    visibleRange:  ListRange,
    rows:          List[SpectroscopyModeRow],
    itcResults:    hooks.Hooks.UseState[ItcResultsCache]
  ) =
    (wavelength, signalToNoise)
      .mapN((w, sn) =>
        queryItc[F](w, sn, visibleRows(visibleRange, rows).toList, itcResults).runAsyncAndForgetCB
      )
      .getOrEmpty

  val component =
    ScalaFnComponent
      .withHooks[Props]
      // rows
      .useMemoBy(_.spectroscopyRequirements)(props =>
        s => {
          val rows                =
            props.matrix
              .filtered(
                focalPlane = s.focalPlane,
                capabilities = s.capabilities,
                wavelength = s.wavelength,
                slitWidth = s.focalPlaneAngle,
                resolution = s.resolution,
                coverage = s.wavelengthCoverage
                  .map(_.micrometer.toValue[BigDecimal].toRefined[Positive])
              )
          val (enabled, disabled) = rows.partition(enabledRow)
          (enabled ++ disabled)
        }
      )
      // itc results cache
      .useState(
        ItcResultsCache(Map.empty[ItcResultsCache.CacheKey, EitherNec[ItcQueryProblems, ItcResult]])
      )
      // cols
      .useMemoBy { (props, _, itc) => // Memo Cols
        (props.spectroscopyRequirements.wavelength,
         props.spectroscopyRequirements.focalPlane,
         props.spectroscopyRequirements.signalToNoise,
         itc.value
        )
      }((_, _, _) => { case (wavelength, focalPlane, sn, itc) =>
        columns(wavelength, focalPlane, sn, itc)
      })
      // selectedIndex
      .useStateBy((props, rows, _, _) => selectedRowIndex(props.scienceConfiguration.get, rows))
      // Recompute state if conf or requirements change.
      .useEffectWithDepsBy((props, _, _, _, _) =>
        (props.scienceConfiguration, props.spectroscopyRequirements)
      )((_, rows, _, _, selectedIndex) => { case (scienceConfiguration, _) =>
        selectedIndex.setState(selectedRowIndex(scienceConfiguration.get, rows))
      })
      // tableInstance
      .useTableBy((_, rows, _, cols, _) => ModesTableDef(cols, rows))
      // virtuosoRef
      // If useRef can be used here, I'm not figuring out how to do that.
      // This useMemo may be deceptive: it actually memoizes the ref, which is a wrapper to a mutable value.
      .useMemo(())(_ => ModesTable.createRef)
      // visibleRange
      .useState(none[ListRange])
      // Recalculate ITC values if the wv or sn change or if the range or rows get modified
      .useEffectWithDepsBy((props, rows, _, _, _, _, _, range) =>
        (props.spectroscopyRequirements.wavelength,
         props.spectroscopyRequirements.signalToNoise,
         rows,
         range
        )
      )((props, _, itcResults, _, _, _, _, _) => { case (wv, sn, rows, range) =>
        implicit val ctx = props.ctx
        range.value.map(r => updateITCOnScroll(wv, sn, r, rows, itcResults.withEffect)).getOrEmpty
      })
      // atTop
      .useState(false)
      .render {
        (
          props,
          rows,
          _,
          _,
          selectedIndex,
          tableInstance,
          virtuosoRef,
          visibleRange,
          atTop
        ) =>
          def toggleRow(row: SpectroscopyModeRow): Option[ScienceConfigurationData] =
            rowToConf(row).filterNot(conf => props.scienceConfiguration.get.contains_(conf))

          def scrollButton(
            content:        VdomNode,
            style:          Css,
            indexDiff:      Int => Int,
            indexCondition: Int => Boolean
          ): TagMod =
            selectedIndex.value.whenDefined(idx =>
              Button(
                compact = true,
                onClick = virtuosoRef.foreach(
                  _.raw.scrollIntoView(
                    ScrollIntoViewLocation(index = indexDiff(idx - 2),
                                           behavior = ScrollBehavior.Smooth
                    )
                  )
                )
              )(
                ExploreStyles.ScrollButton,
                style
              )(content).when(indexCondition(idx))
            )

          React.Fragment(
            <.div(ExploreStyles.ModesTableTitle)(
              <.label(s"${rows.length} matching configurations", HelpIcon("configuration/table.md"))
            ),
            <.div(
              ExploreStyles.ExploreTable,
              ModesTable
                .Component(
                  table = Table(celled = true,
                                selectable = true,
                                striped = true,
                                compact = TableCompact.Very
                  )(),
                  header = true,
                  headerCell = (c: ModesTableDef.ColumnType) =>
                    TableHeaderCell(clazz = ExploreStyles.Sticky |+| ExploreStyles.ModesHeader)(
                      ^.textTransform.capitalize.when(c.id.toString =!= ResolutionColumnId.value),
                      ^.textTransform.none.when(c.id.toString === ResolutionColumnId.value)
                    ),
                  row = (rowData: ModesTableDef.RowType) =>
                    TableRow(
                      disabled = !enabledRow(rowData.original),
                      clazz = ExploreStyles.TableRowSelected.when_(
                        selectedIndex.value.exists(_ === rowData.index.toInt)
                      )
                    )(
                      ^.onClick --> (
                        props.scienceConfiguration.set(toggleRow(rowData.original)).toCB >>
                          selectedIndex.setState(rowData.index.toInt.some)
                      ),
                      props2Attrs(rowData.getRowProps())
                    )
                )(
                  tableInstance,
                  initialIndex = selectedIndex.value.map(idx => (idx - 2).max(0)),
                  rangeChanged = (
                    (range: ListRange) => visibleRange.setState(range.some)
                  ).some,
                  atTopChange = ((value: Boolean) => atTop.setState(value)).some
                )
                .withRef(virtuosoRef),
              scrollButton(
                Icons.ChevronDoubleUp,
                ExploreStyles.SelectedUp,
                _ - 1,
                idx =>
                  visibleRange.value.exists(range =>
                    (range.startIndex.toInt > 0 || !atTop.value) && range.startIndex > idx - 2
                  )
              ),
              scrollButton(
                Icons.ChevronDoubleDown,
                ExploreStyles.SelectedDown,
                _ + 1,
                idx => visibleRange.value.exists(_.endIndex < idx - 1)
              )
            )
          )
      }
}<|MERGE_RESOLUTION|>--- conflicted
+++ resolved
@@ -64,16 +64,10 @@
   implicit val listRangeReuse: Reusability[ListRange] =
     Reusability.by(x => (x.startIndex.toInt, x.endIndex.toInt))
 
-<<<<<<< HEAD
-  protected val ModesTableDef = TableDef[SpectroscopyModeRow].withSortBy.withBlockLayout
-=======
   implicit val itcReuse: Reusability[ItcResultsCache] =
     Reusability.by(_.updateCount)
 
-  protected val ModesTableDef = TableDef[SpectroscopyModeRow].withSort.withBlockLayout
-
-  import ModesTableDef.syntax._
->>>>>>> 46067c3e
+  protected val ModesTableDef = TableDef[SpectroscopyModeRow].withSortBy.withBlockLayout
 
   val decFormat = new DecimalFormat("0.###")
 
