// Copyright (c) 2016-2022 Association of Universities for Research in Astronomy, Inc. (AURA)
// For license information see LICENSE or https://opensource.org/licenses/BSD-3-Clause

package explore.config

import cats.data._
import cats.effect._
import cats.syntax.all._
import coulomb.Quantity
import coulomb.policy.spire.standard.given
import crystal.react.View
import crystal.react.hooks._
import crystal.react.implicits._
import crystal.react.reuse._
import eu.timepit.refined.auto._
import eu.timepit.refined.numeric.NonNegative
import eu.timepit.refined.types.numeric.PosBigDecimal
import eu.timepit.refined.types.string.NonEmptyString
import explore.Icons
import explore.common.ObsQueries._
import explore.components.HelpIcon
import explore.components.ui.ExploreStyles
import explore.implicits._
import explore.itc._
import explore.model.ITCTarget
import explore.model.Progress
import explore.model.ScienceMode
import explore.model.ScienceModeAdvanced
import explore.model.ScienceModeBasic
import explore.model.reusability._
import explore.modes._
import explore.syntax.ui.*
import explore.syntax.ui.given
import explore.utils._
import japgolly.scalajs.react._
import japgolly.scalajs.react.vdom.html_<^._
import lucuma.core.enums.FocalPlane
import lucuma.core.enums._
import lucuma.core.math.Wavelength
import lucuma.core.math.units.Micrometer
import lucuma.core.model.ConstraintSet
import lucuma.core.model.SiderealTracking
import lucuma.core.util.Display
import lucuma.refined.*
import lucuma.ui.reusability._
import lucuma.ui.syntax.all.*
import lucuma.ui.syntax.all.given
import react.CircularProgressbar.CircularProgressbar
import react.common.Css
import react.common.ReactFnProps
import react.semanticui._
import react.semanticui.collections.table._
import react.semanticui.elements.button.Button
import react.semanticui.elements.label.Label
import react.semanticui.modules.popup.Popup
import react.virtuoso._
import react.virtuoso.raw.ListRange
import reactST.reactTable._
import reactST.reactTable.mod.DefaultSortTypes
import reactST.reactTable.mod.SortByFn
import reactST.reactTable.mod.UseTableRowProps
import spire.math.Bounded
import spire.math.Interval

import java.text.DecimalFormat

import scalajs.js.|

final case class SpectroscopyModesTable(
  scienceMode:              View[Option[ScienceMode]],
  spectroscopyRequirements: SpectroscopyRequirementsData,
  constraints:              ConstraintSet,
  targets:                  Option[List[ITCTarget]],
  baseTracking:             Option[SiderealTracking],
  matrix:                   SpectroscopyModesMatrix
)(implicit val ctx:         AppContextIO)
    extends ReactFnProps[SpectroscopyModesTable](SpectroscopyModesTable.component)

object SpectroscopyModesTable {
  type Props = SpectroscopyModesTable

  type ColId = NonEmptyString

  implicit val listRangeReuse: Reusability[ListRange] =
    Reusability.by(x => (x.startIndex.toInt, x.endIndex.toInt))

  implicit val matrixReusability: Reusability[SpectroscopyModesMatrix] =
    Reusability.by(_.matrix.length)

  protected val ModesTableDef = TableDef[SpectroscopyModeRow].withSortBy.withBlockLayout

  protected val ModesTable = new SUITableVirtuoso(ModesTableDef)

  val decFormat = new DecimalFormat("0.###")

  val gratingDisplay: Display[ModeGrating] = Display.byShortName {
    case ModeGrating.NoGrating      => "-"
    case ModeGrating.SomeGrating(t) => t
  }

  def column[V](id: ColId, accessor: SpectroscopyModeRow => V) =
    ModesTableDef
      .Column(id, accessor)
      .setHeader(columnNames.getOrElse(id, id.value): String)

  val SelectedColumnId: ColId    = "selected".refined
  val InstrumentColumnId: ColId  = "instrument".refined
  val SlitWidthColumnId: ColId   = "slit_width".refined
  val SlitLengthColumnId: ColId  = "slit_length".refined
  val GratingColumnId: ColId     = "grating".refined
  val FilterColumnId: ColId      = "filter".refined
  val CoverageColumnId: ColId    = "coverage".refined
  val FPUColumnId: ColId         = "fpu".refined
  val ResolutionColumnId: ColId  = "resolution".refined
  val AvailablityColumnId: ColId = "availability".refined
  val TimeColumnId: ColId        = "time".refined

  private val columnNames: Map[ColId, String] =
    Map[NonEmptyString, String](
      InstrumentColumnId  -> "Instrument",
      SlitWidthColumnId   -> "Slit Width",
      SlitLengthColumnId  -> "Slit Length",
      GratingColumnId     -> "Grating",
      FilterColumnId      -> "Filter",
      FPUColumnId         -> "FPU",
      CoverageColumnId    -> "Coverage",
      ResolutionColumnId  -> "λ / Δλ",
      AvailablityColumnId -> "Avail.",
      TimeColumnId        -> "Time"
    )

  val formatSlitWidth: ModeSlitSize => String = ss =>
    decFormat.format(
      ModeSlitSize.milliarcseconds.get(ss.size).setScale(3, BigDecimal.RoundingMode.UP)
    )

  val formatSlitLength: ModeSlitSize => String = ss =>
    f"${ModeSlitSize.milliarcseconds.get(ss.size).setScale(0, BigDecimal.RoundingMode.DOWN)}%1.0f"

  def formatGrating(grating: InstrumentRow#Grating): String = grating match {
    case f: GmosSouthGrating => f.shortName
    case f: GmosNorthGrating => f.shortName
    case f: F2Disperser      => f.shortName
    case f: GpiDisperser     => f.shortName
    case f: GnirsDisperser   => f.shortName
    case r                   => r.toString
  }

  def formatFilter(filter: InstrumentRow#Filter): String = filter match {
    case Some(f: GmosSouthFilter) => f.shortName
    case Some(f: GmosNorthFilter) => f.shortName
    case f: F2Filter              => f.shortName
    case f: GnirsFilter           => f.shortName
    case _: None.type             => "none"
    case r                        => r.toString
  }

  def formatWavelengthCoverage(r: Interval[Quantity[BigDecimal, Micrometer]]): String = r match {
    case Bounded(a, b, _) =>
      List(a, b)
        .map(q => decFormat.format(q.value.setScale(3, BigDecimal.RoundingMode.DOWN)))
        .mkString(" - ")
    case _                =>
      "-"
  }

  def formatInstrument(r: (Instrument, NonEmptyString)): String = r match {
    case (i @ Instrument.Gnirs, m) => s"${i.longName} $m"
    case (i, _)                    => i.longName
  }

  def formatFPU(r: FocalPlane): String = r match {
    case FocalPlane.SingleSlit   => "Single"
    case FocalPlane.MultipleSlit => "Multi"
    case FocalPlane.IFU          => "IFU"
  }

  private def itcCell(c: EitherNec[ItcQueryProblems, ItcResult]): VdomElement = {
    val content: TagMod = c match {
      case Left(nel)                        =>
        if (nel.exists(_ == ItcQueryProblems.UnsupportedMode))
          Popup(content = "Mode not supported", trigger = Icons.Ban.color("red"))
        else {
          val content = nel.collect {
            case ItcQueryProblems.MissingSignalToNoise => "Set S/N"
            case ItcQueryProblems.MissingWavelength    => "Set Wavelength"
            case ItcQueryProblems.MissingTargetInfo    => "Missing target info"
            case ItcQueryProblems.GenericError(e)      => e
          }
          Popup(content = content.mkString_(", "), trigger = Icons.TriangleSolid)
        }
      case Right(r: ItcResult.Result)       =>
        val seconds = r.duration.toSeconds
        if (seconds < 60)
          s"$seconds sec"
        else if (seconds < 3600)
          f"${seconds / 60.0}%.2f min"
        else
          f"${seconds / 3600.0}%.2f hr"
      case Right(ItcResult.Pending)         =>
        Icons.Spinner.spin(true)
      case Right(ItcResult.SourceTooBright) =>
        Popup(content = "Source too bright", trigger = Icons.SunBright.color("yellow"))
    }
    <.div(ExploreStyles.ITCCell, content)
  }

  implicit val reuseQueryResponse: Reusability[EitherNec[ItcQueryProblems, ItcResult]] =
    Reusability.byEq

  def sortItcFun(
    itc:         ItcResultsCache,
    cw:          Option[Wavelength],
    sn:          Option[PosBigDecimal],
    constraints: ConstraintSet,
    target:      Option[List[ITCTarget]]
  ): SortByFn[SpectroscopyModeRow] =
    (
      rowA: UseTableRowProps[SpectroscopyModeRow],
      rowB: UseTableRowProps[SpectroscopyModeRow],
      _:    String | String,
      desc: Boolean | Unit
    ) =>
      (itc.forRow(cw, sn, constraints, target, rowA.original),
       itc.forRow(cw, sn, constraints, target, rowB.original)
      ) match {
        case (Right(ItcResult.Result(e1, t1)), Right(ItcResult.Result(e2, t2))) =>
          (e1.toMillis * t1 - e2.toMillis * t2).toDouble
        case (Left(_), Right(ItcResult.Result(e1, t1)))                         =>
          e1.toMillis * t1.toDouble
        case (Right(ItcResult.Result(e1, t1)), Left(_))                         =>
          -e1.toMillis * t1.toDouble
        case _                                                                  =>
          (desc: Any) match {
            case true  => -Double.MaxValue
            case false => Double.MaxValue
            case _     => 0
          }
      }

  def columns(
    cw:          Option[Wavelength],
    fpu:         Option[FocalPlane],
    sn:          Option[PosBigDecimal],
    constraints: ConstraintSet,
    target:      Option[List[ITCTarget]],
    itc:         ItcResultsCache,
    progress:    Option[Progress]
  ) =
    List(
      column(InstrumentColumnId, SpectroscopyModeRow.instrumentAndConfig.get)
        .setCell(c => formatInstrument(c.value))
        .setWidth(120)
        .setMinWidth(50)
        .setMaxWidth(150),
      column(TimeColumnId, itc.forRow(cw, sn, constraints, target, _))
        .setCell(c => itcCell(c.value))
        .setWidth(80)
        .setMinWidth(80)
        .setMaxWidth(80)
        .setHeader(_ =>
          <.div(ExploreStyles.ITCHeaderCell)(
            "Time",
            progress
              .map(p =>
                CircularProgressbar(p.percentage.value.value,
                                    strokeWidth = 15,
                                    className = "explore-modes-table-itc-circular-progressbar"
                )
              )
          )
        )
        .setSortType(sortItcFun(itc, cw, sn, constraints, target))
        .setDisableSortBy(progress.isDefined),
      column(SlitWidthColumnId, SpectroscopyModeRow.slitWidth.get)
        .setCell(c => formatSlitWidth(c.value))
        .setWidth(96)
        .setMinWidth(96)
        .setMaxWidth(96)
        .setSortType(DefaultSortTypes.number),
      column(SlitLengthColumnId, SpectroscopyModeRow.slitLength.get)
        .setCell(c => formatSlitLength(c.value))
        .setWidth(100)
        .setMinWidth(100)
        .setMaxWidth(100)
        .setSortType(DefaultSortTypes.number),
      column(GratingColumnId, SpectroscopyModeRow.grating.get)
        .setCell(c => formatGrating(c.value))
        .setWidth(95)
        .setMinWidth(95)
        .setMaxWidth(95),
      column(FilterColumnId, SpectroscopyModeRow.filter.get)
        .setCell(c => formatFilter(c.value))
        .setWidth(69)
        .setMinWidth(69)
        .setMaxWidth(69),
      column(FPUColumnId, SpectroscopyModeRow.fpu.get)
        .setCell(c => formatFPU(c.value))
        .setWidth(62)
        .setMinWidth(62)
        .setMaxWidth(62),
      column(CoverageColumnId, SpectroscopyModeRow.coverageInterval(cw))
        .setCell(c => formatWavelengthCoverage(c.value))
        .setWidth(100)
        .setMinWidth(100)
        .setMaxWidth(100)
        .setSortType(DefaultSortTypes.number),
      column(ResolutionColumnId, SpectroscopyModeRow.resolution.get)
        .setCell(c => c.value.toString)
        .setWidth(70)
        .setMinWidth(70)
        .setMaxWidth(70)
        .setSortType(DefaultSortTypes.number),
      column(AvailablityColumnId, rowToConf)
        .setCell(_.value.fold("No")(_ => "Yes"))
        .setWidth(66)
        .setMinWidth(66)
        .setMaxWidth(66)
        .setSortType(DefaultSortTypes.number)
    ).filter { case c => (c.id.toString) != FPUColumnId.value || fpu.isEmpty }

  protected def rowToConf(row: SpectroscopyModeRow): Option[ScienceMode] =
    row.instrument match {
      case GmosNorthSpectroscopyRow(grating, fpu, filter)
          if row.focalPlane === FocalPlane.SingleSlit =>
        ScienceMode
          .GmosNorthLongSlit(
            basic = ScienceModeBasic.GmosNorthLongSlit(grating, filter, fpu),
            advanced = ScienceModeAdvanced.GmosNorthLongSlit.Empty
          )
          .some
      case GmosSouthSpectroscopyRow(grating, fpu, filter)
          if row.focalPlane === FocalPlane.SingleSlit =>
        ScienceMode
          .GmosSouthLongSlit(
            basic = ScienceModeBasic.GmosSouthLongSlit(grating, filter, fpu),
            advanced = ScienceModeAdvanced.GmosSouthLongSlit.Empty
          )
          .some
      case _ => none
    }

  protected def equalsConf(row: SpectroscopyModeRow, conf: ScienceMode): Boolean =
    rowToConf(row).exists(_ === conf)

  protected def enabledRow(row: SpectroscopyModeRow): Boolean =
    List(Instrument.GmosNorth, Instrument.GmosSouth).contains_(row.instrument.instrument) &&
      row.focalPlane === FocalPlane.SingleSlit

  protected def selectedRowIndex(
    scienceMode: Option[ScienceMode],
    rows:        List[SpectroscopyModeRow]
  ): Option[Int] =
    scienceMode
      .map(selected => rows.indexWhere(row => equalsConf(row, selected)))
      .filterNot(_ == -1)

  protected def visibleRows(visibleRange: ListRange, rows: List[SpectroscopyModeRow]) = {
    val s = visibleRange.startIndex.toInt
    val e = visibleRange.endIndex.toInt

    (for { i <- s to e } yield rows.lift(i)).collect { case Some(m) => m }.toList
  }

  val component =
    ScalaFnComponent
      .withHooks[Props]
      // rows
<<<<<<< HEAD
      .useMemoBy(p => (p.spectroscopyRequirements, p.baseTracking.map(_.baseCoordinates.dec)))(
        props => { case (s, dec) =>
          val rows                =
            props.matrix
              .filtered(
                focalPlane = s.focalPlane,
                capabilities = s.capabilities,
                wavelength = s.wavelength,
                slitWidth = s.focalPlaneAngle,
                resolution = s.resolution,
                coverage = s.wavelengthCoverage.flatMap(
                  _.micrometer.toValue[BigDecimal].toRefined[NonNegative].toOption
                ),
                declination = dec
              )
          val (enabled, disabled) = rows.partition(enabledRow)
          enabled ++ disabled
        }
      )
=======
      .useMemoBy(p =>
        (p.props.matrix, p.spectroscopyRequirements, p.baseTracking.map(_.baseCoordinates.dec))
      )(_ => { case (matrix, s, dec) =>
        val rows                =
          matrix
            .filtered(
              focalPlane = s.focalPlane,
              capabilities = s.capabilities,
              wavelength = s.wavelength,
              slitWidth = s.focalPlaneAngle,
              resolution = s.resolution,
              coverage = s.wavelengthCoverage
                .map(_.micrometer.toValue[BigDecimal].toRefined[Positive]),
              declination = dec
            )
        val (enabled, disabled) = rows.partition(enabledRow)
        enabled ++ disabled
      })
>>>>>>> 45d8a97a
      // itc results cache
      .useSerialStateView(
        // .useState(
        ItcResultsCache(
          Map.empty[ITCRequestParams, EitherNec[ItcQueryProblems, ItcResult]]
        )
      )
      .useMemoBy { (props, rows, itc) => // Calculate the common errors
        (props.spectroscopyRequirements.wavelength,
         props.spectroscopyRequirements.signalToNoise,
         props.targets,
         props.constraints,
         rows,
         itc
        )
      }((_, _, _) => { case (wavelength, sn, targets, constraints, rows, itc) =>
        rows.value
          .map(
            itc.get.forRow(wavelength, sn, constraints, targets, _)
          )
          .collect { case Left(p) =>
            p.toList.filter {
              case ItcQueryProblems.MissingTargetInfo => true
              case _                                  => false
            }.distinct
          }
          .flatten
          .toList
          .distinct
      })
      // itcProgress
      .useStateViewWithReuse(none[Progress])
      // cols
      .useMemoBy { (props, _, itc, _, itcProgress) => // Memo Cols
        (props.spectroscopyRequirements.wavelength,
         props.spectroscopyRequirements.focalPlane,
         props.spectroscopyRequirements.signalToNoise,
         props.targets,
         props.constraints,
         itc,
         itcProgress
        )
      }((_, _, _, _, _) => {
        case (wavelength, focalPlane, sn, targets, constraints, itc, itcProgress) =>
          columns(wavelength, focalPlane, sn, constraints, targets, itc.get, itcProgress.get)
      })
      // selectedIndex
      .useStateBy((props, rows, _, _, _, _) => selectedRowIndex(props.scienceMode.get, rows))
      // Recompute state if conf or requirements change.
      .useEffectWithDepsBy((props, _, _, _, _, _, _) =>
        (props.scienceMode.get, props.spectroscopyRequirements)
      )((_, rows, _, _, _, _, selectedIndex) => { case (scienceMode, _) =>
        selectedIndex.setState(selectedRowIndex(scienceMode, rows))
      })
      // tableInstance
      .useTableBy((_, rows, _, _, _, cols, _) => ModesTableDef(cols, rows))
      // virtuosoRef
      // This useMemo may be deceptive: it actually memoizes the ref, which is a wrapper to a mutable value.
      .useMemo(())(_ => ModesTable.createRef)
      // visibleRange
      .useState(none[ListRange])
      // atTop
      .useState(false)
      // singleEffect
      .useSingleEffect
      // Recalculate ITC values if the wv or sn change or if the rows get modified
      .useEffectWithDepsBy((props, _, _, _, _, _, _, _, _, range, _, _) =>
        (
          props.spectroscopyRequirements.wavelength,
          props.spectroscopyRequirements.signalToNoise,
          props.constraints,
          props.targets,
          range
        )
      ) { (props, _, itcResults, _, itcProgress, _, _, ti, _, _, _, singleEffect) =>
        { case (wavelength, signalToNoise, constraints, targets, range) =>
          implicit val ctx = props.ctx
          val sortedRows   = ti.value.preSortedRows.map(_.original).toList

          def submitRows(rows: List[SpectroscopyModeRow]): IO[Unit] =
            singleEffect
              .submit(
                (wavelength, signalToNoise, targets.flatMap(NonEmptyList.fromList))
                  .mapN { (w, sn, t) =>
                    ITCRequests
                      .queryItc[IO](w,
                                    sn,
                                    constraints,
                                    t,
                                    rows,
                                    itcResults.async,
                                    itcProgress.async
                      )
                  }
                  .getOrElse(IO.unit)
              )

          // Send the visible rows first
          submitRows((range.value.foldMap(visibleRows(_, sortedRows)) ++ sortedRows).distinct)
        }
      }
      .render {
        (
          props,
          rows,
          _,
          errs,
          _,
          _,
          selectedIndex,
          tableInstance,
          virtuosoRef,
          visibleRange,
          atTop,
          _
        ) =>
          def toggleRow(row: SpectroscopyModeRow): Option[ScienceMode] =
            rowToConf(row).filterNot(conf => props.scienceMode.get.contains_(conf))

          def scrollButton(
            content:        VdomNode,
            style:          Css,
            indexDiff:      Int => Int,
            indexCondition: Int => Boolean
          ): TagMod =
            selectedIndex.value.whenDefined(idx =>
              Button(
                compact = true,
                onClick = virtuosoRef.foreach(
                  _.raw.scrollIntoView(
                    ScrollIntoViewLocation(index = indexDiff(idx - 2),
                                           behavior = ScrollBehavior.Smooth
                    )
                  )
                )
              )(
                ExploreStyles.ScrollButton,
                style
              )(content).when(indexCondition(idx))
            )

          val errLabel: List[VdomNode] = errs.collect {
            case ItcQueryProblems.MissingWavelength    =>
              Label(clazz = ExploreStyles.WarningLabel, size = sizes.Small)("Set Wav..")
            case ItcQueryProblems.MissingSignalToNoise =>
              Label(clazz = ExploreStyles.WarningLabel, size = sizes.Small)(
                "Set S/N"
              )
            case ItcQueryProblems.MissingTargetInfo    =>
              Label(clazz = ExploreStyles.WarningLabel, size = sizes.Small)(
                "Missing Target Info"
              )
          }

          React.Fragment(
            <.div(ExploreStyles.ModesTableTitle)(
              <.label(
                s"${rows.length} matching configurations",
                HelpIcon("configuration/table.md".refined)
              ),
              <.div(
                errLabel.toTagMod
              )
            ),
            <.div(ExploreStyles.ExploreTable, ExploreStyles.ModesTable)(
              ModesTable
                .Component(
                  table = Table(
                    celled = true,
                    selectable = true,
                    striped = true,
                    compact = TableCompact.Very,
                    clazz = ExploreStyles.Virtualized
                  )(),
                  header = true,
                  headerCell = (c: ModesTableDef.ColumnType) =>
                    TableHeaderCell(clazz =
                      ExploreStyles.StickyColumn |+| ExploreStyles.ModesHeader
                    )(
                      ^.textTransform.capitalize.when(c.id.toString =!= ResolutionColumnId.value),
                      ^.textTransform.none.when(c.id.toString === ResolutionColumnId.value)
                    ),
                  row = (rowData: ModesTableDef.RowType) =>
                    TableRow(
                      disabled = !enabledRow(rowData.original),
                      clazz = ExploreStyles.TableRowSelected.when_(
                        selectedIndex.value.exists(_ === rowData.index.toInt)
                      )
                    )(
                      ^.onClick --> (
                        props.scienceMode.set(toggleRow(rowData.original)) >>
                          selectedIndex.setState(rowData.index.toInt.some)
                      ),
                      props2Attrs(rowData.getRowProps())
                    ),
                  emptyMessage = "No matching modes"
                )(
                  tableInstance,
                  initialIndex = selectedIndex.value.map(idx => (idx - 2).max(0)),
                  rangeChanged = (
                    (range: ListRange) => visibleRange.setState(range.some)
                  ).some,
                  atTopChange = ((value: Boolean) => atTop.setState(value)).some
                )
                .withRef(virtuosoRef),
              scrollButton(
                Icons.ChevronDoubleUp,
                ExploreStyles.SelectedUp,
                _ - 1,
                idx =>
                  visibleRange.value.exists(range =>
                    (range.startIndex.toInt > 0 || !atTop.value) && range.startIndex > idx - 2
                  )
              ),
              scrollButton(
                Icons.ChevronDoubleDown,
                ExploreStyles.SelectedDown,
                _ + 1,
                idx => visibleRange.value.exists(_.endIndex < idx - 1)
              )
            )
          )
      }
}<|MERGE_RESOLUTION|>--- conflicted
+++ resolved
@@ -366,27 +366,6 @@
     ScalaFnComponent
       .withHooks[Props]
       // rows
-<<<<<<< HEAD
-      .useMemoBy(p => (p.spectroscopyRequirements, p.baseTracking.map(_.baseCoordinates.dec)))(
-        props => { case (s, dec) =>
-          val rows                =
-            props.matrix
-              .filtered(
-                focalPlane = s.focalPlane,
-                capabilities = s.capabilities,
-                wavelength = s.wavelength,
-                slitWidth = s.focalPlaneAngle,
-                resolution = s.resolution,
-                coverage = s.wavelengthCoverage.flatMap(
-                  _.micrometer.toValue[BigDecimal].toRefined[NonNegative].toOption
-                ),
-                declination = dec
-              )
-          val (enabled, disabled) = rows.partition(enabledRow)
-          enabled ++ disabled
-        }
-      )
-=======
       .useMemoBy(p =>
         (p.props.matrix, p.spectroscopyRequirements, p.baseTracking.map(_.baseCoordinates.dec))
       )(_ => { case (matrix, s, dec) =>
@@ -398,14 +377,14 @@
               wavelength = s.wavelength,
               slitWidth = s.focalPlaneAngle,
               resolution = s.resolution,
-              coverage = s.wavelengthCoverage
-                .map(_.micrometer.toValue[BigDecimal].toRefined[Positive]),
+              coverage = s.wavelengthCoverage.flatMap(
+                _.micrometer.toValue[BigDecimal].toRefined[NonNegative].toOption
+              ),
               declination = dec
             )
         val (enabled, disabled) = rows.partition(enabledRow)
         enabled ++ disabled
       })
->>>>>>> 45d8a97a
       // itc results cache
       .useSerialStateView(
         // .useState(
