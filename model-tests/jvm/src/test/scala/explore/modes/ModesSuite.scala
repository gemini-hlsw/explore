--- conflicted
+++ resolved
@@ -59,17 +59,10 @@
           none,
           Some(ImageQuality.PointThree),
           Wavelength.fromNanometers(500),
-<<<<<<< HEAD
           1.refined[Positive].some,
           None,
           // BigDecimal(0).refined[NonNegative].withUnit[Micrometer].some,
-          Angle.fromDoubleArcseconds(1).some
-=======
-          refineMV[Positive](1).some,
-          BigDecimal(0).withRefinedUnit[NonNegative, Micrometer].some,
-          Angle.fromDoubleArcseconds(1).some,
-          declination = none
->>>>>>> 5d139a96
+          Angle.fromDoubleArcseconds(1).some declination = none
         )
       )
       // .flatTap(_.traverse(IO.println))
