// @ts-check
import { defineConfig } from 'vite';
import path from 'path';
import fs from 'fs/promises';
import mkcert from 'vite-plugin-mkcert';
import Unfonts from 'unplugin-fonts/vite'
import { VitePWA } from 'vite-plugin-pwa';
import { dirname } from 'node:path';
import { fileURLToPath } from 'node:url';

// import wasm from "vite-plugin-wasm";
// import topLevelAwait from "vite-plugin-top-level-await";

const fixCssRoot = (opts = {}) => {
  return {
    postcssPlugin: 'postcss-fix-nested-root',
    Once(root, { result }) {
      root.walkRules((rule) => {
        if (rule.selector.includes(' :root')) {
          rule.selector = rule.selector.replace(' :root', '');
        }
      });
    },
  };
};
/**
 * Refine type to 'true' instead of 'boolean'
 * @type {true}
 */
fixCssRoot.postcss = true;

const fontImport = Unfonts({
  fontsource: {
    families: [
      'Lato'
    ],
  },
});

/**
 * Configuration to cache aladin images
 * @param {{name: string, pattern: RegExp}} param0
 * @returns {import('workbox-build').RuntimeCaching}
 */
const imageCache = ({ name, pattern }) => ({
  urlPattern: pattern,
  handler: 'CacheFirst',
  options: {
    cacheName: name,
    expiration: {
      purgeOnQuotaError: true,
      maxEntries: 2500,
      maxAgeSeconds: 60 * 60 * 24 * 14, // 1week
    },
    cacheableResponse: {
      statuses: [200],
    },
  },
});

/**
 * Configuration for itc
 * @param {{name: string, pattern: RegExp}} param0
 * @returns {import('workbox-build').RuntimeCaching}
 */
const itcCache = ({ name, pattern }) => ({
  urlPattern: pattern,
  handler: 'CacheFirst',
  options: {
    cacheName: name,
    expiration: {
      purgeOnQuotaError: true,
      maxEntries: 5000,
      maxAgeSeconds: 60 * 60 * 24, // 1day
    },
    cacheableResponse: {
      statuses: [200],
    },
  },
});

/**
 * Check if a file or directory exists
 * @param {import('fs').PathLike} path
 * @returns
 */
const pathExists = async (path) => {
  try {
    await fs.access(path, fs.constants.F_OK);
    return true;
  } catch (err) {
    return false;
  }
};

// https://vitejs.dev/config/
export default defineConfig(async ({ mode }) => {
  const _dirname =
    typeof __dirname !== 'undefined' ? __dirname : dirname(fileURLToPath(import.meta.url));
  const scalaClassesDir = path.resolve(_dirname, `explore/target/scala-3.3.1`);
  const isProduction = mode === 'production';
  const sjs = isProduction
    ? path.resolve(scalaClassesDir, `explore-opt`)
    : path.resolve(scalaClassesDir, `explore-fastopt`);
  const workersScalaClassesDir = path.resolve(_dirname, 'workers/target/scala-3.3.1');
  const workersSjs = isProduction
    ? path.resolve(workersScalaClassesDir, 'workers-opt')
    : path.resolve(workersScalaClassesDir, 'workers-fastopt');
  const common = path.resolve(_dirname, 'common/');
  const webappCommon = path.resolve(common, 'src/main/webapp/');
  const imagesCommon = path.resolve(webappCommon, 'images');
  const themeConfig = path.resolve(webappCommon, 'theme/theme.config');
  const themeSite = path.resolve(webappCommon, 'theme');
  const suithemes = path.resolve(webappCommon, 'suithemes');
  const publicDirProd = path.resolve(common, 'src/main/public');
  const publicDirDev = path.resolve(common, 'src/main/publicdev');
  const lucumaCss = path.resolve(_dirname, `explore/target/lucuma-css`);

  if (!(await pathExists(publicDirDev))) {
    await fs.mkdir(publicDirDev);
  }
  const localConf = path.resolve(publicDirProd, 'local.conf.json');
  const devConf = path.resolve(publicDirProd, 'environments.conf.json');

  const publicDirProdFiles = (await fs.readdir(publicDirProd)).filter(
    (file) =>
      !file.endsWith('local.conf.json') &&
      !file.endsWith('environments.conf.json') &&
      !file.endsWith('README.txt'),
  );

  await Promise.all([
    fs.copyFile(
      (await pathExists(localConf)) ? localConf : devConf,
      path.resolve(publicDirDev, 'environments.conf.json'),
    ),
    ...publicDirProdFiles.map((file) =>
      fs.copyFile(path.resolve(publicDirProd, file), path.resolve(publicDirDev, file)),
    ),
  ]);

  const publicDir = mode === 'production' ? publicDirProd : publicDirDev;

  return {
    // TODO Remove this if we get EnvironmentPlugin to work.
    root: 'explore/src/main/webapp',
    publicDir: publicDir,
    envPrefix: ['VITE_', 'CATS_EFFECT_'],
    resolve: {
      dedupe: ['react-is'],
      alias: [
        {
          find: 'process',
          replacement: 'process/browser',
        },
        {
          find: '@sjs',
          replacement: sjs,
        },
        {
          find: '@workers',
          replacement: workersSjs,
        },
        {
          find: '/common',
          replacement: webappCommon,
        },
        {
          find: '/images',
          replacement: imagesCommon,
        },
        {
          find: '../../theme.config',
          replacement: themeConfig,
        },
        {
          find: 'theme/site',
          replacement: themeSite,
        },
        {
          find: 'suithemes',
          replacement: suithemes,
        },
        {
          find: '/lucuma-css',
          replacement: lucumaCss,
        },
      ],
    },
    css: {
      preprocessorOptions: {
        scss: {
          charset: false,
        },
      },
      postcss: {
        plugins: [fixCssRoot],
      },
    },
    server: {
      strictPort: true,
      fsServe: {
        strict: true,
      },
      host: '0.0.0.0',
      port: 8080,
      https: true,
      cors: { origin: "*" },
      watch: {
        ignored: [
          function ignoreThisPath(_path) {
            const sjsIgnored =
              _path.includes('/target/stream') ||
              _path.includes('/zinc/') ||
              _path.includes('/classes') ||
              _path.endsWith('.tmp');
            return sjsIgnored;
          },
        ],
      },
    },
    build: {
      emptyOutDir: true,
      chunkSizeWarningLimit: 20000,
<<<<<<< HEAD
      rollupOptions: {
        plugins: rollupPlugins,
      },
=======
      terserOptions: {
        sourceMap: false,
        compress: {
          passes: 2,
          toplevel: true,
          ecma: 2020,
        },
      },
      minify: 'terser',
>>>>>>> 01668b77
      outDir: path.resolve(_dirname, 'heroku/static'),
    },
    worker: {
      format: 'es', // We need this for workers to be able to do dynamic imports.
      // We need these to allow wasm modules on the workres
      // plugins: [
      //   wasm(),
      //   topLevelAwait()
      // ]
    },
    plugins: [
      // wasm(),
      // topLevelAwait(),
      mkcert({ hosts: ['localhost', 'local.lucuma.xyz'] }),
      fontImport,
      VitePWA({
        injectRegister: 'inline',
        workbox: {
          globPatterns: ['**/*.{js,css,html,wasm}'],
          maximumFileSizeToCacheInBytes: 30000000, // sjs produce large ffiles
          // Cache aladin images
          runtimeCaching: [
            imageCache({
              pattern: /^https:\/\/simbad.u-strasbg.fr\/simbad\/sim-id/,
              name: 'simbad',
            }),
            imageCache({
              pattern: /^https:\/\/alasky.u-strasbg.fr\/DSS/,
              name: 'aladin-images',
            }),
            itcCache({
              pattern:
                /^https:\/\/cors-proxy.(lucuma.xyz|gpp.gemini.edu)\/http:\/\/aladin.unistra.fr\/java\/nph-aladin.*/,
              name: 'cors-cache',
            }),
          ],
        },
      }),
    ],
  };
});<|MERGE_RESOLUTION|>--- conflicted
+++ resolved
@@ -222,21 +222,6 @@
     build: {
       emptyOutDir: true,
       chunkSizeWarningLimit: 20000,
-<<<<<<< HEAD
-      rollupOptions: {
-        plugins: rollupPlugins,
-      },
-=======
-      terserOptions: {
-        sourceMap: false,
-        compress: {
-          passes: 2,
-          toplevel: true,
-          ecma: 2020,
-        },
-      },
-      minify: 'terser',
->>>>>>> 01668b77
       outDir: path.resolve(_dirname, 'heroku/static'),
     },
     worker: {
