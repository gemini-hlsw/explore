// Copyright (c) 2016-2021 Association of Universities for Research in Astronomy, Inc. (AURA)
// For license information see LICENSE or https://opensource.org/licenses/BSD-3-Clause

package explore.observationtree

import cats.effect.IO
import cats.syntax.all._
import eu.timepit.refined.auto._
import eu.timepit.refined.types.string.NonEmptyString
import explore.data.tree._
import explore.model.Constraints
import explore.model.ExploreObservation
import explore.model.ObsSummary
import explore.model.SiderealTarget
import explore.model.enum.ObsStatus
import explore.model.enum._
import explore.observationtree.ObsBadge
import explore.undo.KITreeMod
import japgolly.scalajs.react._
import japgolly.scalajs.react.vdom.html_<^._
import lucuma.core.math.Coordinates
import lucuma.core.math.Epoch
import lucuma.core.model.Observation
import lucuma.core.model.SiderealTracking
import mouse.boolean._
import react.atlasKit.tree.{ Tree => AtlasTree }
import react.semanticui.elements.icon.Icon

import java.time.Duration
import java.time.temporal.ChronoUnit._
import java.util.UUID
import scala.util.Random

object AndOrTest {
  private def randomElement[A](list: List[A]): A =
    list(
      Random.between(0, list.length)
    )

  val constraints =
    Constraints(UUID.randomUUID,
                "<0.8\" <0.3 mag Gray",
                CloudCover.Any,
                ImageQuality.Any,
                SkyBackground.Any,
                WaterVapor.Any
    )

  def obs(targetName: NonEmptyString): ObsNode =
    ObsNode.Obs(
      UUID.randomUUID,
      ExploreObservation(
        UUID.randomUUID,
        SiderealTarget(UUID.randomUUID,
                       targetName,
                       SiderealTracking(none, Coordinates.Zero, Epoch.J2000, none, none, none)
        ),
        randomElement(ObsStatus.ObsStatusEnumerated.all),
        "GMOS-N R831 1x 300",
        constraints,
        Duration.of(Random.between(30L, 200L), MINUTES)
      )
    )

  def or(orParams: String): ObsNode =
    ObsNode.Or(UUID.randomUUID, orParams)

  def and(andParams: String): ObsNode =
    ObsNode.And(UUID.randomUUID, andParams)

  val initialTree: KeyedIndexedTree[UUID, ObsNode] =
    KeyedIndexedTree.fromTree(
      Tree(
        Node(obs("NGC 1055")),
        Node(obs("NGC 7752")),
        Node(obs("NGC 1068")),
        Node(or(""),
             Node(obs("NGC 1087")),
             Node(and(""), Node(obs("NGC 1087")), Node(obs("NGC 1087")))
        )
      ),
      ObsNode.id.get
    )

  val obsTreeMod = new KITreeMod[IO, ObsNode, UUID](ObsNode.id)

  def wrap(divAttrs: TagMod*)(element: VdomNode, overlay: VdomNode): VdomNode =
    <.div(
      <.div(^.position.absolute, ^.zIndex := "2", ^.pointerEvents.none)(divAttrs: _*)(overlay),
      <.div(divAttrs: _*)(element)
    )

  def renderObs(obs: ExploreObservation, dragIcon: VdomNode): VdomNode =
    wrap(^.width := "200px", ^.margin := "5px")(
      ObsBadge(
        obs = ObsSummary(
          id = Observation.Id.parse(s"o-${obs.id.toString.filter(_.isDigit).take(4)}").get,
          name = obs.target.name.value.some,
<<<<<<< HEAD
          aimId = None,
          constraintSetId = None
=======
          pointingId = None
>>>>>>> d300762f
        ),
        layout = ObsBadge.Layout.NameAndConf,
        selected = false
      ),
      <.div(^.textAlign.right, dragIcon)
    )

  def renderOp(opIcon: VdomNode, text: String, dragIcon: VdomNode): VdomNode =
    wrap(^.width := "235px", ^.marginLeft := "5px")(
      <.span(opIcon, text),
      <.div(^.textAlign.right, dragIcon)
    )

  def renderItem(params: AtlasTree.RenderItemParams[ObsNode]): VdomNode = {
    def handleClick: Callback =
      params.item.isExpanded
        .forall(identity)
        .fold(params.onCollapse(params.item.id), params.onExpand(params.item.id))

    val opIcon   = Icon(
      "chevron " + params.item.isExpanded.forall(identity).fold("down", "right")
    )(^.cursor.pointer, ^.onClick --> handleClick)

    val dragIcon = <.span(params.provided.dragHandleProps, ^.pointerEvents.all, Icon("sort"))

    <.div(params.provided.innerRef, params.provided.draggableProps, params.provided.draggableStyle)(
      params.item.data
        .map[VdomNode](_ match {
          case ObsNode.Obs(_, obs) => renderObs(obs, dragIcon)
          case ObsNode.And(_, _)   =>
            renderOp(opIcon, "AND", dragIcon)
          case ObsNode.Or(_, _)    =>
            renderOp(opIcon, "OR", dragIcon)
        })
        .getOrElse("<ROOT>")
    )
  }

  def render: VdomElement =
    TreeComp[UUID, ObsNode](initialTree, _.toString, UUID.fromString, obsTreeMod, renderItem)
}<|MERGE_RESOLUTION|>--- conflicted
+++ resolved
@@ -96,12 +96,8 @@
         obs = ObsSummary(
           id = Observation.Id.parse(s"o-${obs.id.toString.filter(_.isDigit).take(4)}").get,
           name = obs.target.name.value.some,
-<<<<<<< HEAD
-          aimId = None,
+          pointingId = None,
           constraintSetId = None
-=======
-          pointingId = None
->>>>>>> d300762f
         ),
         layout = ObsBadge.Layout.NameAndConf,
         selected = false
