// Copyright (c) 2016-2021 Association of Universities for Research in Astronomy, Inc. (AURA)
// For license information see LICENSE or https://opensource.org/licenses/BSD-3-Clause

package explore.observationtree

import cats.Applicative
import cats.ApplicativeError
import cats.effect.IO
import cats.syntax.all._
import clue.TransactionalClient
import clue.data.syntax._
import crystal.react.implicits._
import eu.timepit.refined.types.numeric.PosLong
import explore.AppCtx
import explore.GraphQLSchemas.ObservationDB
import explore.GraphQLSchemas.ObservationDB.Types._
import explore.Icons
import explore.components.InputModal
import explore.components.ui.ExploreStyles
import explore.components.undo.UndoButtons
import explore.components.undo.UndoRegion
import explore.implicits._
import explore.model.Focused
import explore.model.Focused.FocusedObs
import explore.model.ObsSummary
import explore.model.enum.AppTab
import explore.model.reusability._
import explore.observationtree.ObsBadge
import explore.optics.Adjuster
import explore.optics.GetAdjust
import explore.undo.KIListMod
import explore.undo.Undoer
import japgolly.scalajs.react._
import japgolly.scalajs.react.vdom.html_<^._
import lucuma.core.model.Observation
import lucuma.ui.utils._
import react.common.ReactProps
import react.common.implicits._
import react.semanticui.elements.button.Button
import react.semanticui.sizes._

import scala.util.Random

import ObsQueries._

final case class ObsList(
  observations: View[ObservationList],
  focused:      View[Option[Focused]]
) extends ReactProps[ObsList](ObsList.component)

object ObsList {
  type Props = ObsList

  implicit val propsReuse: Reusability[Props] = Reusability.derive

  val obsListMod = new KIListMod[IO, ObsSummary, Observation.Id](ObsSummary.id)

  class Backend($ : BackendScope[Props, Unit]) {

    def createObservation[F[_]](
      obsId: Observation.Id,
      name:  Option[String]
    )(implicit
      F:     ApplicativeError[F, Throwable],
      c:     TransactionalClient[F, ObservationDB]
    ): F[Unit] =
      ObsQueries.ProgramCreateObservation
        .execute[F](
          CreateObservationInput(programId = "p-2",
                                 observationId = obsId.assign,
                                 name = name.orIgnore
          )
        )
        .void
        .handleErrorWith { _ =>
          ProgramUndeleteObservation.execute(obsId).void
        }

    def deleteObservation[F[_]: Applicative](id: Observation.Id)(implicit
      c:                                         TransactionalClient[F, ObservationDB]
    ): F[Unit] =
      ObsQueries.ProgramDeleteObservation.execute[F](id).void

    private def setObsWithIndex(
      observations:       View[ObservationList],
      focused:            View[Option[Focused]],
      obsId:              Observation.Id,
      obsWithIndexSetter: Adjuster[ObservationList, obsListMod.ElemWithIndex],
      nextToFocus:        Option[ObsSummary]
    )(implicit
      c:                  TransactionalClient[IO, ObservationDB]
    ): obsListMod.ElemWithIndex => IO[Unit] =
      obsWithIndex =>
        // 1) Update internal model
        observations
          .mod(obsWithIndexSetter.set(obsWithIndex)) >>
          // 2) Send mutation & adjust focus
          obsWithIndex.fold(
            focused.set(nextToFocus.map(f => Focused.FocusedObs(f.id))) >>
              deleteObservation[IO](obsId)
          ) { case (obs, _) =>
            createObservation[IO](obs.id, obs.name) >>
              focused.set(Focused.FocusedObs(obs.id).some)
          }

    private def obsMod(
      setter:        Undoer.Setter[IO, ObservationList],
      observations:  View[ObservationList],
      focused:       View[Option[Focused]],
      obsId:         Observation.Id,
      focusOnDelete: Option[ObsSummary]
    )(implicit
      c:             TransactionalClient[IO, ObservationDB]
    ): obsListMod.Operation => IO[Unit] = {
      val obsWithId: GetAdjust[ObservationList, obsListMod.ElemWithIndex] =
        obsListMod.withKey(obsId)

      setter
        .mod[obsListMod.ElemWithIndex](
          observations.get,
          obsWithId.getter.get,
          setObsWithIndex(observations, focused, obsId, obsWithId.adjuster, focusOnDelete)
        )
    }

    protected def newObs(setter: Undoer.Setter[IO, ObservationList])(name: String)(implicit
      c:                         TransactionalClient[IO, ObservationDB]
    ): IO[Unit] = {
      // Temporary measure until we have id pools.
      val newObs = IO(Random.nextInt()).map(int =>
        ObsSummary(Observation.Id(PosLong.unsafeFrom(int.abs.toLong + 1)),
                   name.some,
<<<<<<< HEAD
                   aimId = none,
                   constraintSetId = none
=======
                   pointingId = none
>>>>>>> d300762f
        )
      )

      $.propsIn[IO] >>= { props =>
        newObs >>= { obs =>
          val mod = obsMod(setter, props.observations, props.focused, obs.id, none)
          mod(obsListMod.upsert(obs, props.observations.get.length))
        }
      }
    }

    protected def deleteObs(
      obsId:         Observation.Id,
      setter:        Undoer.Setter[IO, ObservationList],
      focusOnDelete: Option[ObsSummary]
    )(implicit c:    TransactionalClient[IO, ObservationDB]): IO[Unit] =
      $.propsIn[IO] >>= { props =>
        val mod = obsMod(setter, props.observations, props.focused, obsId, focusOnDelete)
        mod(obsListMod.delete)
      }

    def render(props: Props) =
      AppCtx.withCtx { implicit ctx =>
        val focused       = props.focused.get
        val observations  = props.observations.get.toList
        val someSelected  = focused.isDefined
        val obsWithIdx    = observations.zipWithIndex
        val obsId         = focused.collect { case FocusedObs(id) => id }
        val obsIdx        = obsWithIdx.find(i => obsId.forall(_ === i._1.id)).foldMap(_._2)
        val nextToSelect  = obsWithIdx.find(_._2 === obsIdx + 1).map(_._1)
        val prevToSelect  = obsWithIdx.find(_._2 === obsIdx - 1).map(_._1)
        val focusOnDelete = nextToSelect.orElse(prevToSelect).filter(_ => someSelected)

        UndoRegion[ObservationList] { undoCtx =>
          <.div(ExploreStyles.ObsTreeWrapper)(
            <.div(ExploreStyles.TreeToolbar)(
              <.div(
                InputModal(
                  "Create new Observation",
                  initialValue = "",
                  label = "Name",
                  placeholder = "Observation name",
                  okLabel = "Create",
                  onComplete = s => newObs(undoCtx.setter)(s).runAsyncCB,
                  trigger = Button(size = Mini, compact = true)(
                    Icons.New.size(Small).fitted(true)
                  )
                )
              ),
              UndoButtons(props.observations.get, undoCtx, size = Mini)
            ),
            <.div(ExploreStyles.ObsTree)(
              <.div(ExploreStyles.ObsScrollTree)(
                observations.toTagMod { obs =>
                  val focusedObs = FocusedObs(obs.id)
                  val selected   = props.focused.get.exists(_ === focusedObs)
                  <.a(
                    ^.href := ctx.pageUrl(AppTab.Observations, focusedObs.some),
                    ExploreStyles.ObsItem |+| ExploreStyles.SelectedObsItem.when_(selected),
                    ^.onClick ==> linkOverride(
                      props.focused.set(focusedObs.some)
                    )
                  )(
                    ObsBadge(
                      obs,
                      ObsBadge.Layout.NameAndConf,
                      selected = selected,
                      (
                        (id: Observation.Id) => deleteObs(id, undoCtx.setter, focusOnDelete)
                      ).some
                    )
                  )
                }
              )
            )
          )
        }
      }
  }

  protected val component =
    ScalaComponent
      .builder[Props]
      .renderBackend[Backend]
      .configure(Reusability.shouldComponentUpdate)
      .build
}<|MERGE_RESOLUTION|>--- conflicted
+++ resolved
@@ -130,12 +130,8 @@
       val newObs = IO(Random.nextInt()).map(int =>
         ObsSummary(Observation.Id(PosLong.unsafeFrom(int.abs.toLong + 1)),
                    name.some,
-<<<<<<< HEAD
-                   aimId = none,
+                   pointingId = none,
                    constraintSetId = none
-=======
-                   pointingId = none
->>>>>>> d300762f
         )
       )
 
