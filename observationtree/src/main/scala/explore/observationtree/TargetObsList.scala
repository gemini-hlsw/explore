--- conflicted
+++ resolved
@@ -517,16 +517,9 @@
       val unassignedObs = obsByAim.get(none).orEmpty
 
       def renderObsBadge(obs: ObsSummary): TagMod =
-<<<<<<< HEAD
         ObsBadge(obs,
                  ObsBadge.Layout.ConfAndConstraints,
                  selected = props.focused.get.exists(_ === FocusedObs(obs.id))
-=======
-        ObsBadge(
-          ObsSummary(id = obs.id, name = obs.name, pointingId = None), // FIXME Add the target id
-          ObsBadge.Layout.ConfAndConstraints,
-          selected = props.focused.get.exists(_ === FocusedObs(obs.id))
->>>>>>> d300762f
         )
 
       def renderObsBadgeItem(obs: ObsSummary, idx: Int): TagMod =
