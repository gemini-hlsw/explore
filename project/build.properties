--- conflicted
+++ resolved
@@ -1,5 +1 @@
-<<<<<<< HEAD
-sbt.version = 1.7.0-RC2
-=======
-sbt.version = 1.7.0
->>>>>>> 203a7065
+sbt.version = 1.7.0