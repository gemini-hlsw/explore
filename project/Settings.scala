--- conflicted
+++ resolved
@@ -12,13 +12,8 @@
     val circe             = "0.13.0"
     val clue              = "0.3.4"
     val crystal           = "0.8.1"
-<<<<<<< HEAD
-    val discipline        = "1.1.1"
+    val discipline        = "1.1.2"
     val disciplineMUnit   = "1.0.2"
-=======
-    val discipline        = "1.1.2"
-    val disciplineMUnit   = "1.0.1"
->>>>>>> 0d6a9fc7
     val geminiLocales     = "0.5.0"
     val log4Cats          = "1.1.1"
     val log4CatsLogLevel  = "0.1.1"
