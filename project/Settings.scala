import sbt.Def
import org.portablescala.sbtplatformdeps.PlatformDepsGroupArtifactID
import org.portablescala.sbtplatformdeps.PlatformDepsPlugin.autoImport._
import sbt.librarymanagement._

object Settings {

  object LibraryVersions {
    val cats              = "2.2.0"
    val catsEffect        = "2.2.0"
    val circe             = "0.13.0"
    val clue              = "0.1.2"
    val crystal           = "0.8.1"
    val discipline        = "1.0.3"
    val disciplineMUnit   = "0.3.0"
    val geminiLocales     = "0.5.0"
    val log4Cats          = "1.1.1"
    val log4CatsLogLevel  = "0.1.0"
    val lucumaCore        = "0.4.5"
    val lucumaUI          = "0.3.2"
    val monocle           = "2.1.0"
    val mouse             = "0.25"
    val mUnit             = "0.7.12"
    val reactAladin       = "0.2.0"
    val reactAtlasKitTree = "0.3.0"
    val reactCommon       = "0.10.0"
    val reactDatepicker   = "0.1.0"
    val reactGridLayout   = "0.8.0"
    val reactHighcharts   = "0.2.0"
<<<<<<< HEAD
    val reactResizable    = "0.3.0"
    val reactSemanticUI   = "0.6.4"
=======
    val reactResizable    = "0.2.1"
    val reactSemanticUI   = "0.7.0"
>>>>>>> 6ad2bf2b
    val reactSizeMe       = "0.5.0"
    val scalaJsReact      = "1.7.5"
  }

  object Libraries {
    import LibraryVersions._

    private def deps(modules: PlatformDepsGroupArtifactID*)(version: String): Seq[ModuleID]        =
      modules.map(_ % version)

    def In(configuration:     Configuration)(dependencies:           Seq[ModuleID]): Seq[ModuleID] =
      dependencies.map(_ % configuration)

    val Cats = Def.setting(
      deps(
        "org.typelevel" %%% "cats-core"
      )(cats)
    )

    val CatsEffect = Def.setting(
      deps(
        "org.typelevel" %%% "cats-effect"
      )(catsEffect)
    )

    val Circe = Def.setting(
      deps(
        "io.circe" %%% "circe-core",
        "io.circe" %%% "circe-generic",
        "io.circe" %%% "circe-parser",
        "io.circe" %%% "circe-generic-extras"
      )(circe)
    )

    val Clue = Def.setting(
      deps(
        "com.rpiaggio" %%% "clue-core"
      )(clue)
    )

    val ClueScalaJS = Def.setting(
      deps(
        "com.rpiaggio" %%% "clue-scalajs"
      )(clue)
    )

    val Crystal = Def.setting(
      deps(
        "com.rpiaggio" %%% "crystal"
      )(crystal)
    )

    val Discipline = Def.setting(
      Seq(
        "org.typelevel" %%% "discipline-core"  % discipline,
        "org.typelevel" %%% "discipline-munit" % disciplineMUnit
      )
    )

    val GeminiLocales = Def.setting(
      deps(
        "edu.gemini" %%% "gemini-locales"
      )(geminiLocales)
    )

    val Log4Cats = Def.setting(
      Seq(
        "io.chrisdavenport" %%% "log4cats-core"     % log4Cats,
        "com.rpiaggio"      %%% "log4cats-loglevel" % log4CatsLogLevel
      )
    )

    val LucumaCore = Def.setting(
      deps(
        "edu.gemini" %%% "lucuma-core"
      )(lucumaCore)
    )

    val LucumaCoreTestKit = Def.setting(
      deps(
        "edu.gemini" %%% "lucuma-core-testkit"
      )(lucumaCore)
    )

    val LucumaUI = Def.setting(
      deps(
        "edu.gemini" %%% "lucuma-ui"
      )(lucumaUI)
    )

    val Monocle = Def.setting(
      deps(
        "com.github.julien-truffaut" %%% "monocle-core",
        "com.github.julien-truffaut" %%% "monocle-macro"
      )(monocle)
    )

    val MonocleLaw = Def.setting(
      deps(
        "com.github.julien-truffaut" %%% "monocle-law"
      )(monocle)
    )

    val Mouse = Def.setting(
      deps(
        "org.typelevel" %%% "mouse"
      )(mouse)
    )

    val MUnit = Def.setting(
      deps(
        "org.scalameta" %%% "munit",
        "org.scalameta" %%% "munit-scalacheck"
      )(mUnit)
    )

    val ReactAladin = Def.setting(
      deps(
        "edu.gemini" %%% "react-aladin"
      )(reactAladin)
    )

    val ReactAtlasKitTree = Def.setting(
      deps(
        "com.rpiaggio" %%% "scalajs-react-atlaskit-tree"
      )(
        reactAtlasKitTree
      )
    )

    val ReactCommon = Def.setting(
      deps(
        "io.github.cquiroz.react" %%% "common",
        "io.github.cquiroz.react" %%% "cats"
      )(reactCommon)
    )

    val ReactDatepicker = Def.setting(
      deps(
        "com.rpiaggio" %%% "scalajs-react-datepicker"
      )(reactDatepicker)
    )

    val ReactGridLayout = Def.setting(
      deps(
        "io.github.cquiroz.react" %%% "react-grid-layout"
      )(reactGridLayout)
    )

    val ReactHighcharts = Def.setting(
      deps(
        "com.rpiaggio" %%% "scalajs-react-highcharts"
      )(reactHighcharts)
    )

    val ReactResizable = Def.setting(
      deps(
        "io.github.cquiroz.react" %%% "react-resizable"
      )(reactResizable)
    )

    val ReactSizeMe = Def.setting(
      deps(
        "io.github.cquiroz.react" %%% "react-sizeme"
      )(reactSizeMe)
    )

    val ReactSemanticUI = Def.setting(
      deps(
        "io.github.cquiroz.react" %%% "react-semantic-ui"
      )(reactSemanticUI)
    )

    val ScalaJSReact = Def.setting(
      deps(
        "com.github.japgolly.scalajs-react" %%% "core",
        "com.github.japgolly.scalajs-react" %%% "extra",
        "com.github.japgolly.scalajs-react" %%% "ext-monocle-cats",
        "com.github.japgolly.scalajs-react" %%% "ext-cats",
        "com.github.japgolly.scalajs-react" %%% "ext-cats-effect"
      )(scalaJsReact)
    )

    val ScalaJSReactTest = Def.setting(
      deps(
        "com.github.japgolly.scalajs-react" %%% "test"
      )(scalaJsReact)
    )
  }
}<|MERGE_RESOLUTION|>--- conflicted
+++ resolved
@@ -27,13 +27,8 @@
     val reactDatepicker   = "0.1.0"
     val reactGridLayout   = "0.8.0"
     val reactHighcharts   = "0.2.0"
-<<<<<<< HEAD
     val reactResizable    = "0.3.0"
-    val reactSemanticUI   = "0.6.4"
-=======
-    val reactResizable    = "0.2.1"
     val reactSemanticUI   = "0.7.0"
->>>>>>> 6ad2bf2b
     val reactSizeMe       = "0.5.0"
     val scalaJsReact      = "1.7.5"
   }
