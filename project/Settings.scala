import sbt.Def
import org.portablescala.sbtplatformdeps.PlatformDepsGroupArtifactID
import org.portablescala.sbtplatformdeps.PlatformDepsPlugin.autoImport.*
import sbt.librarymanagement.*

object Settings {

  object LibraryVersions {
    val boopickle              = "1.4.0"
    val cats                   = "2.9.0"
    val catsEffect             = "3.4.6"
    val catsRetry              = "3.1.0"
    val catsTime               = "0.5.1"
    val circe                  = "0.14.3"
    val circeGolden            = "0.3.0"
    val coulomb                = "0.7.3"
    val clue                   = "0.23.2"
    val crystal                = "0.33.9"
    val discipline             = "1.5.1"
    val disciplineMUnit        = "1.0.9"
    val fs2                    = "3.6.1"
    val fs2Data                = "1.6.1"
    val fs2Dom                 = "0.1.0"
    val geminiLocales          = "0.7.0"
    val http4s                 = "0.23.18"
    val http4sDom              = "0.2.6"
    val kittens                = "3.0.0"
    val log4Cats               = "2.5.0"
    val log4CatsLogLevel       = "0.3.1"
    val lucumaBC               = "0.4.0"
<<<<<<< HEAD
    val lucumaCore             = "0.66.0"
=======
    val lucumaCore             = "0.67.0"
>>>>>>> 20b01bff
    val lucumaCatalog          = "0.39.0"
    val lucumaReact            = "0.31.2"
    val lucumaRefined          = "0.1.1"
    val lucumaSchemas          = "0.41.1"
    val lucumaSSO              = "0.4.8"
    val lucumaUI               = "0.66.0"
    val monocle                = "3.2.0"
    val mouse                  = "1.2.1"
    val mUnit                  = "0.7.29"
    val mUnitCatsEffect        = "1.0.7"
    val pprint                 = "0.8.1"
    val reactAladin            = "0.28.2"
    val refinedAlgebra         = "0.1.0"
    val scalaCollectionContrib = "0.3.0"
    val scalaJsDom             = "2.3.0"
    val scalaJsReact           = "2.1.1"
    val webAppUtil             = "2.0.0-RC12"
  }

  object Libraries {
    import LibraryVersions.*

    private def deps(modules: PlatformDepsGroupArtifactID*)(version: String): Seq[ModuleID] =
      modules.map(_ % version)

    def In(configuration: Configuration)(dependencies: Seq[ModuleID]): Seq[ModuleID] =
      dependencies.map(_ % configuration)

      val Boopickle = Def.setting(
        deps(
          "io.suzaku" %%% "boopickle"
        )(boopickle)
      )

    val Cats = Def.setting(
      deps(
        "org.typelevel" %%% "cats-core"
      )(cats)
    )

    val CatsEffect = Def.setting(
      deps(
        "org.typelevel" %%% "cats-effect"
      )(catsEffect)
    )

    val CatsRetry = Def.setting(
      deps(
        "com.github.cb372" %%% "cats-retry"
      )(catsRetry)
    )

    val Circe = Def.setting(
      deps(
        "io.circe" %%% "circe-core",
        "io.circe" %%% "circe-generic",
        "io.circe" %%% "circe-parser"
      )(circe)
    )

    val CirceGolden = Def.setting(
      Seq(
        "io.circe" %%% "circe-golden" % circeGolden
      )
    )

    val Clue = Def.setting(
      deps(
        "edu.gemini" %%% "clue-core"
      )(clue)
    )

    val ClueGenerator = Def.setting(
      deps(
        "edu.gemini" %%% "clue-generator"
      )(clue)
    )

    val ClueScalaJS = Def.setting(
      deps(
        "edu.gemini" %%% "clue-scalajs"
      )(clue)
    )

    val CoulombRefined = Def.setting(
      deps(
        "com.manyangled" %%% "coulomb-refined"
      )(coulomb)
    )

    val Crystal = Def.setting(
      deps(
        "edu.gemini" %%% "crystal"
      )(crystal)
    )

    val Discipline = Def.setting(
      Seq(
        "org.typelevel" %%% "discipline-core"  % discipline,
        "org.typelevel" %%% "discipline-munit" % disciplineMUnit
      )
    )

    val CatsTimeTestkit = Def.setting(
      Seq(
        "org.typelevel" %%% "cats-time-testkit" % catsTime
      )
    )

    val FS2 = Def.setting(
      deps(
        "co.fs2" %%% "fs2-core"
      )(fs2)
    )

    val FS2Data = Def.setting(
      deps(
        "org.gnieh" %%% "fs2-data-csv"
      )(fs2Data)
    )

    val FS2IO = Def.setting(
      deps(
        "co.fs2" %%% "fs2-io"
      )(fs2)
    )

    val FS2Node = Def.setting(
      deps(
        "co.fs2" %%% "fs2-node"
      )(fs2)
    )

    val FS2Dom = Def.setting(
      Seq(
        "com.armanbilge" %%% "fs2-dom" % fs2Dom
      )
    )

    val GeminiLocales = Def.setting(
      deps(
        "edu.gemini" %%% "gemini-locales"
      )(geminiLocales)
    )

    val Http4sDom = Def.setting(
      deps(
        "org.http4s" %%% "http4s-dom"
      )(http4sDom)
    )

    val Http4sCore = Def.setting(
      deps(
        "org.http4s" %%% "http4s-core",
        "org.http4s" %%% "http4s-circe",
        "org.http4s" %%% "http4s-client"
      )(http4s)
    )

    val Kittens = Def.setting(
      deps(
        "org.typelevel" %%% "kittens"
      )(kittens)
    )

    val Log4Cats = Def.setting(
      Seq(
        "org.typelevel" %%% "log4cats-core"     % log4Cats,
        "com.rpiaggio"  %%% "log4cats-loglevel" % log4CatsLogLevel
      )
    )

    val LucumaAgs = Def.setting(
      deps(
        "edu.gemini" %%% "lucuma-ags"
      )(lucumaCatalog)
    )

    val LucumaBC = Def.setting(
      deps(
        "edu.gemini" %%% "lucuma-broadcast-channel"
      )(lucumaBC)
    )

    val LucumaCatalog = Def.setting(
      deps(
        "edu.gemini" %%% "lucuma-catalog"
      )(lucumaCatalog)
    )

    val LucumaCatalogTestKit = Def.setting(
      deps(
        "edu.gemini" %%% "lucuma-catalog-testkit"
      )(lucumaCatalog)
    )

    val LucumaCore = Def.setting(
      deps(
        "edu.gemini" %%% "lucuma-core"
      )(lucumaCore)
    )

    val LucumaCoreTestKit = Def.setting(
      deps(
        "edu.gemini" %%% "lucuma-core-testkit"
      )(lucumaCore)
    )

    val LucumaReact = Def.setting(
      deps(
        "edu.gemini" %%% "lucuma-react-common",
        "edu.gemini" %%% "lucuma-react-tanstack-table",
        "edu.gemini" %%% "lucuma-react-beautiful-dnd",
        "edu.gemini" %%% "lucuma-react-clipboard",
        "edu.gemini" %%% "lucuma-react-circular-progressbar",
        "edu.gemini" %%% "lucuma-react-datepicker",
        "edu.gemini" %%% "lucuma-react-draggable",
        "edu.gemini" %%% "lucuma-react-font-awesome",
        "edu.gemini" %%% "lucuma-react-floatingui",
        "edu.gemini" %%% "lucuma-react-grid-layout",
        "edu.gemini" %%% "lucuma-react-highcharts",
        "edu.gemini" %%% "lucuma-react-hotkeys",
        "edu.gemini" %%% "lucuma-react-resize-detector",
        "edu.gemini" %%% "lucuma-react-moon",
        "edu.gemini" %%% "lucuma-react-prime-react"
      )(lucumaReact)
    )

    val LucumaRefined = Def.setting(
      deps(
        "edu.gemini" %%% "lucuma-refined"
      )(lucumaRefined)
    )

    val LucumaSchemas = Def.setting(
      deps(
        "edu.gemini" %%% "lucuma-schemas"
      )(lucumaSchemas)
    )

    val LucumaSSO = Def.setting(
      deps(
        "edu.gemini" %%% "lucuma-sso-frontend-client"
      )(lucumaSSO)
    )

    val LucumaUI = Def.setting(
      deps(
        "edu.gemini" %%% "lucuma-ui"
      )(lucumaUI)
    )

    val Monocle = Def.setting(
      deps(
        "dev.optics" %%% "monocle-core",
        "dev.optics" %%% "monocle-macro",
        "dev.optics" %%% "monocle-unsafe"
      )(monocle)
    )

    val MonocleLaw = Def.setting(
      deps(
        "dev.optics" %%% "monocle-law"
      )(monocle)
    )

    val Mouse = Def.setting(
      deps(
        "org.typelevel" %%% "mouse"
      )(mouse)
    )

    val MUnit = Def.setting(
      deps(
        "org.scalameta" %%% "munit",
        "org.scalameta" %%% "munit-scalacheck"
      )(mUnit)
    )

    val MUnitCatsEffect = Def.setting(
      deps(
        "org.typelevel" %%% "munit-cats-effect-3"
      )(mUnitCatsEffect)
    )

    val PPrint = Def.setting(
      deps(
        "com.lihaoyi" %%% "pprint"
      )(pprint)
    )

    val ReactAladin = Def.setting(
      deps(
        "edu.gemini" %%% "react-aladin"
      )(reactAladin)
    )

    val RefinedAlgebra = Def.setting(
      Seq("edu.gemini" %%% "refined-algebra" % refinedAlgebra)
    )

    val ScalaCollectionContrib = Def.setting(
      deps(
        "org.scala-lang.modules" %%% "scala-collection-contrib"
      )(scalaCollectionContrib)
    )

    val ScalaJSDom = Def.setting(
      deps(
        "org.scala-js" %%% "scalajs-dom"
      )(scalaJsDom)
    )

    val ScalaJSReact = Def.setting(
      deps(
        "com.github.japgolly.scalajs-react" %%% "core-bundle-cb_io",
        "com.github.japgolly.scalajs-react" %%% "extra",
        "com.github.japgolly.scalajs-react" %%% "extra-ext-monocle3",
        "com.github.japgolly.scalajs-react" %%% "callback-ext-cats_effect"
      )(scalaJsReact)
    )

    val ScalaJSReactTest = Def.setting(
      deps(
        "com.github.japgolly.scalajs-react" %%% "test"
      )(scalaJsReact)
    )

    val ScalaWebAppUtil = Def.setting(
      deps(
        "com.github.japgolly.webapp-util" %%% "core",
        "com.github.japgolly.webapp-util" %%% "core-boopickle"
      )(webAppUtil)
    )
  }
}<|MERGE_RESOLUTION|>--- conflicted
+++ resolved
@@ -28,11 +28,7 @@
     val log4Cats               = "2.5.0"
     val log4CatsLogLevel       = "0.3.1"
     val lucumaBC               = "0.4.0"
-<<<<<<< HEAD
-    val lucumaCore             = "0.66.0"
-=======
     val lucumaCore             = "0.67.0"
->>>>>>> 20b01bff
     val lucumaCatalog          = "0.39.0"
     val lucumaReact            = "0.31.2"
     val lucumaRefined          = "0.1.1"
