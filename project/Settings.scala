import sbt.Def
import org.portablescala.sbtplatformdeps.PlatformDepsGroupArtifactID
import org.portablescala.sbtplatformdeps.PlatformDepsPlugin.autoImport._
import sbt.librarymanagement._

object Settings {

  object LibraryVersions {
    val cats              = "2.2.0"
    val catsEffect        = "2.2.0"
    val chimney           = "0.6.1"
    val circe             = "0.13.0"
    val clue              = "0.3.4"
    val crystal           = "0.8.1"
    val discipline        = "1.1.0"
    val disciplineMUnit   = "1.0.0"
    val geminiLocales     = "0.5.0"
    val log4Cats          = "1.1.1"
    val log4CatsLogLevel  = "0.1.1"
    val lucumaCore        = "0.6.4"
    val lucumaCatalog     = "0.2.0"
    val lucumaUI          = "0.5.2"
    val monocle           = "2.1.0"
    val mouse             = "0.25"
    val mUnit             = "0.7.15"
    val reactAladin       = "0.2.2"
    val reactAtlasKitTree = "0.3.0"
    val reactCommon       = "0.11.1"
    val reactDatepicker   = "0.1.0"
    val reactGridLayout   = "0.9.1"
    val reactHighcharts   = "0.2.0"
<<<<<<< HEAD
    val reactResizable    = "0.4.0"
    val reactSemanticUI   = "0.9.0"
    val reactSizeMe       = "0.6.1"
    val scalaJsReact      = "1.7.5"
=======
    val reactResizable    = "0.4.1"
    val reactSemanticUI   = "0.9.1"
    val reactSizeMe       = "0.6.0"
    val scalaJsReact      = "1.7.6"
>>>>>>> e135b330
    val sttp              = "3.0.0-RC7"
  }

  object Libraries {
    import LibraryVersions._

    private def deps(modules: PlatformDepsGroupArtifactID*)(version: String): Seq[ModuleID]        =
      modules.map(_ % version)

    def In(configuration:     Configuration)(dependencies:           Seq[ModuleID]): Seq[ModuleID] =
      dependencies.map(_ % configuration)

    val Cats = Def.setting(
      deps(
        "org.typelevel" %%% "cats-core"
      )(cats)
    )

    val CatsEffect = Def.setting(
      deps(
        "org.typelevel" %%% "cats-effect"
      )(catsEffect)
    )

    val Chimney = Def.setting(
      deps(
        "io.scalaland" %%% "chimney"
      )(chimney)
    )

    val Circe = Def.setting(
      deps(
        "io.circe" %%% "circe-core",
        "io.circe" %%% "circe-generic",
        "io.circe" %%% "circe-parser",
        "io.circe" %%% "circe-generic-extras"
      )(circe)
    )

    val Clue = Def.setting(
      deps(
        "edu.gemini" %%% "clue-core"
      )(clue)
    )

    val ClueScalaJS = Def.setting(
      deps(
        "edu.gemini" %%% "clue-scalajs"
      )(clue)
    )

    val Crystal = Def.setting(
      deps(
        "com.rpiaggio" %%% "crystal"
      )(crystal)
    )

    val Discipline = Def.setting(
      Seq(
        "org.typelevel" %%% "discipline-core"  % discipline,
        "org.typelevel" %%% "discipline-munit" % disciplineMUnit
      )
    )

    val GeminiLocales = Def.setting(
      deps(
        "edu.gemini" %%% "gemini-locales"
      )(geminiLocales)
    )

    val Log4Cats = Def.setting(
      Seq(
        "io.chrisdavenport" %%% "log4cats-core"     % log4Cats,
        "com.rpiaggio"      %%% "log4cats-loglevel" % log4CatsLogLevel
      )
    )

    val LucumaCore = Def.setting(
      deps(
        "edu.gemini" %%% "lucuma-core"
      )(lucumaCore)
    )

    val LucumaCatalog = Def.setting(
      deps(
        "edu.gemini" %%% "lucuma-catalog"
      )(lucumaCatalog)
    )

    val LucumaCoreTestKit = Def.setting(
      deps(
        "edu.gemini" %%% "lucuma-core-testkit"
      )(lucumaCore)
    )

    val LucumaUI = Def.setting(
      deps(
        "edu.gemini" %%% "lucuma-ui"
      )(lucumaUI)
    )

    val Monocle = Def.setting(
      deps(
        "com.github.julien-truffaut" %%% "monocle-core",
        "com.github.julien-truffaut" %%% "monocle-state",
        "com.github.julien-truffaut" %%% "monocle-macro"
      )(monocle)
    )

    val MonocleLaw = Def.setting(
      deps(
        "com.github.julien-truffaut" %%% "monocle-law"
      )(monocle)
    )

    val Mouse = Def.setting(
      deps(
        "org.typelevel" %%% "mouse"
      )(mouse)
    )

    val MUnit = Def.setting(
      deps(
        "org.scalameta" %%% "munit",
        "org.scalameta" %%% "munit-scalacheck"
      )(mUnit)
    )

    val ReactAladin = Def.setting(
      deps(
        "edu.gemini" %%% "react-aladin"
      )(reactAladin)
    )

    val ReactAtlasKitTree = Def.setting(
      deps(
        "com.rpiaggio" %%% "scalajs-react-atlaskit-tree"
      )(
        reactAtlasKitTree
      )
    )

    val ReactCommon = Def.setting(
      deps(
        "io.github.cquiroz.react" %%% "common",
        "io.github.cquiroz.react" %%% "cats"
      )(reactCommon)
    )

    val ReactDatepicker = Def.setting(
      deps(
        "com.rpiaggio" %%% "scalajs-react-datepicker"
      )(reactDatepicker)
    )

    val ReactGridLayout = Def.setting(
      deps(
        "io.github.cquiroz.react" %%% "react-grid-layout"
      )(reactGridLayout)
    )

    val ReactHighcharts = Def.setting(
      deps(
        "com.rpiaggio" %%% "scalajs-react-highcharts"
      )(reactHighcharts)
    )

    val ReactResizable = Def.setting(
      deps(
        "io.github.cquiroz.react" %%% "react-resizable"
      )(reactResizable)
    )

    val ReactSizeMe = Def.setting(
      deps(
        "io.github.cquiroz.react" %%% "react-sizeme"
      )(reactSizeMe)
    )

    val ReactSemanticUI = Def.setting(
      deps(
        "io.github.cquiroz.react" %%% "react-semantic-ui"
      )(reactSemanticUI)
    )

    val ScalaJSReact = Def.setting(
      deps(
        "com.github.japgolly.scalajs-react" %%% "core",
        "com.github.japgolly.scalajs-react" %%% "extra",
        "com.github.japgolly.scalajs-react" %%% "ext-monocle-cats",
        "com.github.japgolly.scalajs-react" %%% "ext-cats",
        "com.github.japgolly.scalajs-react" %%% "ext-cats-effect"
      )(scalaJsReact)
    )

    val ScalaJSReactTest = Def.setting(
      deps(
        "com.github.japgolly.scalajs-react" %%% "test"
      )(scalaJsReact)
    )

    val Sttp = Def.setting(
      deps(
        "com.softwaremill.sttp.client3" %%% "core"
      )(sttp)
    )
  }
}<|MERGE_RESOLUTION|>--- conflicted
+++ resolved
@@ -29,17 +29,10 @@
     val reactDatepicker   = "0.1.0"
     val reactGridLayout   = "0.9.1"
     val reactHighcharts   = "0.2.0"
-<<<<<<< HEAD
-    val reactResizable    = "0.4.0"
-    val reactSemanticUI   = "0.9.0"
-    val reactSizeMe       = "0.6.1"
-    val scalaJsReact      = "1.7.5"
-=======
     val reactResizable    = "0.4.1"
     val reactSemanticUI   = "0.9.1"
-    val reactSizeMe       = "0.6.0"
+    val reactSizeMe       = "0.6.1"
     val scalaJsReact      = "1.7.6"
->>>>>>> e135b330
     val sttp              = "3.0.0-RC7"
   }
 
