import sbt.Def
import org.portablescala.sbtplatformdeps.PlatformDepsGroupArtifactID
import org.portablescala.sbtplatformdeps.PlatformDepsPlugin.autoImport._
import sbt.librarymanagement._

object Settings {

  object LibraryVersions {
    val cats              = "2.2.0"
    val catsEffect        = "2.1.4"
    val circe             = "0.13.0"
    val clue              = "0.1.2"
    val crystal           = "0.7.1"
    val discipline        = "1.0.3"
    val disciplineMUnit   = "0.2.4"
    val geminiLocales     = "0.5.0"
    val log4Cats          = "1.1.1"
    val log4CatsLogLevel  = "0.0.2"
    val lucumaCore        = "0.4.1"
    val lucumaUI          = "0.3.1"
    val monocle           = "2.1.0"
    val mouse             = "0.25"
    val mUnit             = "0.7.12"
    val reactAladin       = "0.2.0"
    val reactAtlasKitTree = "0.2.3"
    val reactCommon       = "0.9.8"
    val reactDatepicker   = "0.0.4"
    val reactGridLayout   = "0.7.4"
    val reactHighcharts   = "0.1.2"
    val reactResizable    = "0.2.1"
<<<<<<< HEAD
    val reactSemanticUI   = "0.6.3"
    val reactSizeMe       = "0.4.8"
=======
    val reactSemanticUI   = "0.6.4"
    val reactSizeMe       = "0.4.6"
>>>>>>> c989da99
    val scalaJsReact      = "1.7.5"
  }

  object Libraries {
    import LibraryVersions._

    private def deps(modules: PlatformDepsGroupArtifactID*)(version: String): Seq[ModuleID]        =
      modules.map(_ % version)

    def In(configuration:     Configuration)(dependencies:           Seq[ModuleID]): Seq[ModuleID] =
      dependencies.map(_ % configuration)

    val Cats = Def.setting(
      deps(
        "org.typelevel" %%% "cats-core"
      )(cats)
    )

    val CatsEffect = Def.setting(
      deps(
        "org.typelevel" %%% "cats-effect"
      )(catsEffect)
    )

    val Circe = Def.setting(
      deps(
        "io.circe" %%% "circe-core",
        "io.circe" %%% "circe-generic",
        "io.circe" %%% "circe-parser",
        "io.circe" %%% "circe-generic-extras"
      )(circe)
    )

    val Clue = Def.setting(
      deps(
        "com.rpiaggio" %%% "clue-core"
      )(clue)
    )

    val ClueScalaJS = Def.setting(
      deps(
        "com.rpiaggio" %%% "clue-scalajs"
      )(clue)
    )

    val Crystal = Def.setting(
      deps(
        "com.rpiaggio" %%% "crystal"
      )(crystal)
    )

    val Discipline = Def.setting(
      Seq(
        "org.typelevel" %%% "discipline-core"  % discipline,
        "org.typelevel" %%% "discipline-munit" % disciplineMUnit
      )
    )

    val GeminiLocales = Def.setting(
      deps(
        "edu.gemini" %%% "gemini-locales"
      )(geminiLocales)
    )

    val Log4Cats = Def.setting(
      Seq(
        "io.chrisdavenport" %%% "log4cats-core"     % log4Cats,
        "com.rpiaggio"      %%% "log4cats-loglevel" % log4CatsLogLevel
      )
    )

    val LucumaCore = Def.setting(
      deps(
        "edu.gemini" %%% "lucuma-core"
      )(lucumaCore)
    )

    val LucumaCoreTestKit = Def.setting(
      deps(
        "edu.gemini" %%% "lucuma-core-testkit"
      )(lucumaCore)
    )

    val LucumaUI = Def.setting(
      deps(
        "edu.gemini" %%% "lucuma-ui"
      )(lucumaUI)
    )

    val Monocle = Def.setting(
      deps(
        "com.github.julien-truffaut" %%% "monocle-core",
        "com.github.julien-truffaut" %%% "monocle-macro"
      )(monocle)
    )

    val MonocleLaw = Def.setting(
      deps(
        "com.github.julien-truffaut" %%% "monocle-law"
      )(monocle)
    )

    val Mouse = Def.setting(
      deps(
        "org.typelevel" %%% "mouse"
      )(mouse)
    )

    val MUnit = Def.setting(
      deps(
        "org.scalameta" %%% "munit",
        "org.scalameta" %%% "munit-scalacheck"
      )(mUnit)
    )

    val ReactAladin = Def.setting(
      deps(
        "edu.gemini" %%% "react-aladin"
      )(reactAladin)
    )

    val ReactAtlasKitTree = Def.setting(
      deps(
        "com.rpiaggio" %%% "scalajs-react-atlaskit-tree"
      )(
        reactAtlasKitTree
      )
    )

    val ReactCommon = Def.setting(
      deps(
        "io.github.cquiroz.react" %%% "common",
        "io.github.cquiroz.react" %%% "cats"
      )(reactCommon)
    )

    val ReactDatepicker = Def.setting(
      deps(
        "com.rpiaggio" %%% "scalajs-react-datepicker"
      )(reactDatepicker)
    )

    val ReactGridLayout = Def.setting(
      deps(
        "io.github.cquiroz.react" %%% "react-grid-layout"
      )(reactGridLayout)
    )

    val ReactHighcharts = Def.setting(
      deps(
        "com.rpiaggio" %%% "scalajs-react-highcharts"
      )(reactHighcharts)
    )

    val ReactResizable = Def.setting(
      deps(
        "io.github.cquiroz.react" %%% "react-resizable"
      )(reactResizable)
    )

    val ReactSizeMe = Def.setting(
      deps(
        "io.github.cquiroz.react" %%% "react-sizeme"
      )(reactSizeMe)
    )

    val ReactSemanticUI = Def.setting(
      deps(
        "io.github.cquiroz.react" %%% "react-semantic-ui"
      )(reactSemanticUI)
    )

    val ScalaJSReact = Def.setting(
      deps(
        "com.github.japgolly.scalajs-react" %%% "core",
        "com.github.japgolly.scalajs-react" %%% "extra",
        "com.github.japgolly.scalajs-react" %%% "ext-monocle-cats",
        "com.github.japgolly.scalajs-react" %%% "ext-cats",
        "com.github.japgolly.scalajs-react" %%% "ext-cats-effect"
      )(scalaJsReact)
    )

    val ScalaJSReactTest = Def.setting(
      deps(
        "com.github.japgolly.scalajs-react" %%% "test"
      )(scalaJsReact)
    )
  }
}<|MERGE_RESOLUTION|>--- conflicted
+++ resolved
@@ -28,13 +28,8 @@
     val reactGridLayout   = "0.7.4"
     val reactHighcharts   = "0.1.2"
     val reactResizable    = "0.2.1"
-<<<<<<< HEAD
-    val reactSemanticUI   = "0.6.3"
-    val reactSizeMe       = "0.4.8"
-=======
     val reactSemanticUI   = "0.6.4"
     val reactSizeMe       = "0.4.6"
->>>>>>> c989da99
     val scalaJsReact      = "1.7.5"
   }
 
