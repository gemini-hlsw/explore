--- conflicted
+++ resolved
@@ -29,15 +29,9 @@
     val reactGridLayout   = "0.7.3"
     val reactHighcharts   = "0.1.2"
     val reactResizable    = "0.1.3"
-<<<<<<< HEAD
-    val reactSemanticUI   = "0.6.2"
-    val reactSizeMe       = "0.4.7"
-    val scalaJsReact      = "1.7.4"
-=======
     val reactSemanticUI   = "0.6.3"
     val reactSizeMe       = "0.4.6"
     val scalaJsReact      = "1.7.5"
->>>>>>> 70e75043
   }
 
   object Libraries {
