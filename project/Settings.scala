import sbt.Def
import org.portablescala.sbtplatformdeps.PlatformDepsGroupArtifactID
import org.portablescala.sbtplatformdeps.PlatformDepsPlugin.autoImport._
import sbt.librarymanagement._

object Settings {

  object LibraryVersions {
    val cats              = "2.7.0"
    val catsEffect        = "3.3.8"
    val catsRetry         = "3.1.0"
    val circe             = "0.14.1"
    val circeGolden       = "0.3.0"
    val clue              = "0.20.3"
    val crystal           = "0.21.4"
    val discipline        = "1.4.0"
    val disciplineMUnit   = "1.0.9"
    val fs2               = "3.2.5"
    val fs2Data           = "1.3.1"
    val geminiLocales     = "0.7.0"
<<<<<<< HEAD
    val http4s            = "0.23.11"
    val http4sDom         = "0.2.0"
=======
    val http4s            = "0.23.10"
    val http4sDom         = "0.2.1"
>>>>>>> 04593959
    val log4Cats          = "2.2.0"
    val log4CatsLogLevel  = "0.3.0"
    val lucumaBC          = "0.4.0"
    val lucumaCore        = "0.28.0"
    val lucumaCatalog     = "0.10.3"
    val lucumaUI          = "0.29.0"
    val lucumaSchemas     = "0.14.0"
    val lucumaSSO         = "0.1.2"
    val monocle           = "3.1.0"
    val mouse             = "1.0.10"
    val mUnit             = "0.7.29"
    val mUnitCatsEffect   = "1.0.7"
    val reactAladin       = "0.15.2"
    val reactAtlasKitTree = "0.4.2"
    val reactClipboard    = "1.5.1"
    val reactCommon       = "0.14.8"
    val reactDatepicker   = "0.4.1"
    val reactGridLayout   = "0.14.2"
    val reactHighcharts   = "0.4.4"
    val reactHotkeys      = "0.4.0"
    val reactResizable    = "0.7.3"
    val reactSemanticUI   = "0.13.1"
    val reactTable        = "0.7.4"
    val reactVirtuoso     = "0.2.2"
    val scalaJsReact      = "2.0.1"
    val pprint            = "0.7.2"
  }

  object Libraries {
    import LibraryVersions._

    private def deps(modules: PlatformDepsGroupArtifactID*)(version: String): Seq[ModuleID] =
      modules.map(_ % version)

    def In(configuration: Configuration)(dependencies: Seq[ModuleID]): Seq[ModuleID] =
      dependencies.map(_ % configuration)

    val Cats = Def.setting(
      deps(
        "org.typelevel" %%% "cats-core"
      )(cats)
    )

    val CatsEffect = Def.setting(
      deps(
        "org.typelevel" %%% "cats-effect"
      )(catsEffect)
    )

    val CatsRetry = Def.setting(
      deps(
        "com.github.cb372" %%% "cats-retry"
      )(catsRetry)
    )

    val Circe = Def.setting(
      deps(
        "io.circe" %%% "circe-core",
        "io.circe" %%% "circe-generic",
        "io.circe" %%% "circe-parser",
        "io.circe" %%% "circe-generic-extras"
      )(circe)
    )

    val CirceGolden = Def.setting(
      Seq(
        "io.circe" %%% "circe-golden" % circeGolden
      )
    )

    val Clue = Def.setting(
      deps(
        "edu.gemini" %%% "clue-core"
      )(clue)
    )

    val ClueGenerator = Def.setting(
      deps(
        "edu.gemini" %%% "clue-generator"
      )(clue)
    )

    val ClueScalaJS = Def.setting(
      deps(
        "edu.gemini" %%% "clue-scalajs"
      )(clue)
    )

    val Crystal = Def.setting(
      deps(
        "com.rpiaggio" %%% "crystal"
      )(crystal)
    )

    val Discipline = Def.setting(
      Seq(
        "org.typelevel" %%% "discipline-core"  % discipline,
        "org.typelevel" %%% "discipline-munit" % disciplineMUnit
      )
    )

    val FS2 = Def.setting(
      deps(
        "co.fs2" %%% "fs2-core"
      )(fs2)
    )

    val FS2Data = Def.setting(
      deps(
        "org.gnieh" %%% "fs2-data-csv"
      )(fs2Data)
    )

    val FS2IO = Def.setting(
      deps(
        "co.fs2" %%% "fs2-io"
      )(fs2)
    )

    val FS2Node = Def.setting(
      deps(
        "co.fs2" %%% "fs2-node"
      )(fs2)
    )

    val GeminiLocales = Def.setting(
      deps(
        "edu.gemini" %%% "gemini-locales"
      )(geminiLocales)
    )

    val Http4sDom = Def.setting(
      deps(
        "org.http4s" %%% "http4s-dom"
      )(http4sDom)
    )

    val Http4sCore = Def.setting(
      deps(
        "org.http4s" %%% "http4s-core",
        "org.http4s" %%% "http4s-circe"
      )(http4s)
    )

    val Log4Cats = Def.setting(
      Seq(
        "org.typelevel" %%% "log4cats-core"     % log4Cats,
        "com.rpiaggio"  %%% "log4cats-loglevel" % log4CatsLogLevel
      )
    )

    val LucumaBC = Def.setting(
      deps(
        "edu.gemini" %%% "lucuma-broadcast-channel"
      )(lucumaBC)
    )

    val LucumaCatalog = Def.setting(
      deps(
        "edu.gemini" %%% "lucuma-catalog"
      )(lucumaCatalog)
    )

    val LucumaCore = Def.setting(
      deps(
        "edu.gemini" %%% "lucuma-core"
      )(lucumaCore)
    )

    val LucumaCoreTestKit = Def.setting(
      deps(
        "edu.gemini" %%% "lucuma-core-testkit"
      )(lucumaCore)
    )

    val LucumaSchemas = Def.setting(
      deps(
        "edu.gemini" %%% "lucuma-schemas"
      )(lucumaSchemas)
    )

    val LucumaUI = Def.setting(
      deps(
        "edu.gemini" %%% "lucuma-ui"
      )(lucumaUI)
    )

    val LucumaSSO = Def.setting(
      deps(
        "edu.gemini" %%% "lucuma-sso-frontend-client"
      )(lucumaSSO)
    )

    val Monocle = Def.setting(
      deps(
        "dev.optics" %%% "monocle-core",
        "dev.optics" %%% "monocle-macro",
        "dev.optics" %%% "monocle-unsafe"
      )(monocle)
    )

    val MonocleLaw = Def.setting(
      deps(
        "dev.optics" %%% "monocle-law"
      )(monocle)
    )

    val Mouse = Def.setting(
      deps(
        "org.typelevel" %%% "mouse"
      )(mouse)
    )

    val MUnit = Def.setting(
      deps(
        "org.scalameta" %%% "munit",
        "org.scalameta" %%% "munit-scalacheck"
      )(mUnit)
    )

    val MUnitCatsEffect = Def.setting(
      deps(
        "org.typelevel" %%% "munit-cats-effect-3"
      )(mUnitCatsEffect)
    )

    val ReactAladin = Def.setting(
      deps(
        "edu.gemini" %%% "react-aladin"
      )(reactAladin)
    )

    val ReactAtlasKitTree = Def.setting(
      deps(
        "com.rpiaggio" %%% "scalajs-react-atlaskit-tree"
      )(reactAtlasKitTree)
    )

    val ReactClipboard = Def.setting(
      deps(
        "io.github.cquiroz.react" %%% "react-clipboard"
      )(reactClipboard)
    )

    val ReactCommon = Def.setting(
      deps(
        "io.github.cquiroz.react" %%% "common",
        "io.github.cquiroz.react" %%% "cats"
      )(reactCommon)
    )

    val ReactDatepicker = Def.setting(
      deps(
        "com.rpiaggio" %%% "scalajs-react-datepicker"
      )(reactDatepicker)
    )

    val ReactGridLayout = Def.setting(
      deps(
        "io.github.cquiroz.react" %%% "react-grid-layout"
      )(reactGridLayout)
    )

    val ReactHighcharts = Def.setting(
      deps(
        "com.rpiaggio" %%% "scalajs-react-highcharts"
      )(reactHighcharts)
    )

    val ReactHotkeys = Def.setting(
      deps(
        "com.rpiaggio" %%% "scalajs-react-hotkeys"
      )(reactHotkeys)
    )

    val ReactResizable = Def.setting(
      deps(
        "io.github.cquiroz.react" %%% "react-resizable"
      )(reactResizable)
    )

    val ReactSemanticUI = Def.setting(
      deps(
        "io.github.cquiroz.react" %%% "react-semantic-ui"
      )(reactSemanticUI)
    )

    val ReactTable = Def.setting(
      deps(
        "io.github.toddburnside" %%% "scalajs-react-table"
      )(reactTable)
    )

    val ReactVirtuoso = Def.setting(
      deps(
        "io.github.toddburnside" %%% "scalajs-react-virtuoso"
      )(reactVirtuoso)
    )

    val ScalaJSReact = Def.setting(
      deps(
        "com.github.japgolly.scalajs-react" %%% "core-bundle-cb_io",
        "com.github.japgolly.scalajs-react" %%% "extra",
        "com.github.japgolly.scalajs-react" %%% "extra-ext-monocle3",
        "com.github.japgolly.scalajs-react" %%% "callback-ext-cats_effect"
      )(scalaJsReact)
    )

    val ScalaJSReactTest = Def.setting(
      deps(
        "com.github.japgolly.scalajs-react" %%% "test"
      )(scalaJsReact)
    )

    val PPrint = Def.setting(
      deps(
        "com.lihaoyi" %%% "pprint"
      )(pprint)
    )
  }
}<|MERGE_RESOLUTION|>--- conflicted
+++ resolved
@@ -18,13 +18,8 @@
     val fs2               = "3.2.5"
     val fs2Data           = "1.3.1"
     val geminiLocales     = "0.7.0"
-<<<<<<< HEAD
     val http4s            = "0.23.11"
-    val http4sDom         = "0.2.0"
-=======
-    val http4s            = "0.23.10"
     val http4sDom         = "0.2.1"
->>>>>>> 04593959
     val log4Cats          = "2.2.0"
     val log4CatsLogLevel  = "0.3.0"
     val lucumaBC          = "0.4.0"
