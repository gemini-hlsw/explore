--- conflicted
+++ resolved
@@ -28,13 +28,8 @@
     val reactGridLayout   = "0.8.0"
     val reactHighcharts   = "0.2.0"
     val reactResizable    = "0.2.1"
-<<<<<<< HEAD
-    val reactSemanticUI   = "0.7.0"
-    val reactSizeMe       = "0.4.8"
-=======
     val reactSemanticUI   = "0.6.4"
     val reactSizeMe       = "0.5.0"
->>>>>>> 5a788476
     val scalaJsReact      = "1.7.5"
   }
 
