--- conflicted
+++ resolved
@@ -24,24 +24,15 @@
     val log4CatsLogLevel  = "0.3.0"
     val lucumaBC          = "0.4.0"
     val lucumaCore        = "0.28.0"
-<<<<<<< HEAD
-    val lucumaCatalog     = "0.10.3"
+    val lucumaCatalog     = "0.11.0"
     val lucumaUI          = "0.30.1"
-=======
-    val lucumaCatalog     = "0.11.0"
-    val lucumaUI          = "0.29.0"
->>>>>>> 1cf34336
     val lucumaSchemas     = "0.14.0"
     val lucumaSSO         = "0.1.2"
     val monocle           = "3.1.0"
     val mouse             = "1.0.10"
     val mUnit             = "0.7.29"
     val mUnitCatsEffect   = "1.0.7"
-<<<<<<< HEAD
     val reactAladin       = "0.16.0-4-80cedc1-20220323T152331Z-SNAPSHOT"
-=======
-    val reactAladin       = "0.16.0"
->>>>>>> 1cf34336
     val reactAtlasKitTree = "0.4.2"
     val reactClipboard    = "1.5.1"
     val reactCommon       = "0.14.8"
