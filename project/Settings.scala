import sbt.Def
import org.portablescala.sbtplatformdeps.PlatformDepsGroupArtifactID
import org.portablescala.sbtplatformdeps.PlatformDepsPlugin.autoImport._
import sbt.librarymanagement._

object Settings {

  object LibraryVersions {
    val cats              = "2.3.1"
    val catsEffect        = "2.3.1"
    val chimney           = "0.6.1"
    val circe             = "0.13.0"
    val clue              = "0.8.1"
    val crystal           = "0.9.1"
    val discipline        = "1.1.3"
    val disciplineMUnit   = "1.0.4"
    val geminiLocales     = "0.5.1"
    val log4Cats          = "1.1.1"
    val log4CatsLogLevel  = "0.1.1"
<<<<<<< HEAD
    val lucumaCore        = "0.7.5"
    val lucumaCatalog     = "0.3.4"
=======
    val lucumaCore        = "0.7.4"
    val lucumaCatalog     = "0.3.5"
>>>>>>> 9aa66054
    val lucumaUI          = "0.11.3"
    val lucumaSSO         = "0.0.9"
    val lucumaBC          = "0.1.0"
    val monocle           = "2.1.0"
    val mouse             = "0.26.2"
    val mUnit             = "0.7.20"
    val reactAladin       = "0.4.2"
    val reactAtlasKitTree = "0.3.0"
    val reactClipboard    = "1.4.3"
    val reactCommon       = "0.11.3"
    val reactDatepicker   = "0.1.0"
    val reactGridLayout   = "0.9.2"
    val reactHighcharts   = "0.2.0"
    val reactResizable    = "0.4.2"
    val reactSemanticUI   = "0.10.2"
    val reactSizeMe       = "0.6.3"
    val scalaJsReact      = "1.7.7"
    val sttp              = "3.0.0-RC15"
  }

  object Libraries {
    import LibraryVersions._

    private def deps(modules: PlatformDepsGroupArtifactID*)(version: String): Seq[ModuleID]        =
      modules.map(_ % version)

    def In(configuration:     Configuration)(dependencies:           Seq[ModuleID]): Seq[ModuleID] =
      dependencies.map(_ % configuration)

    val Cats = Def.setting(
      deps(
        "org.typelevel" %%% "cats-core"
      )(cats)
    )

    val CatsEffect = Def.setting(
      deps(
        "org.typelevel" %%% "cats-effect"
      )(catsEffect)
    )

    val Chimney = Def.setting(
      deps(
        "io.scalaland" %%% "chimney"
      )(chimney)
    )

    val Circe = Def.setting(
      deps(
        "io.circe" %%% "circe-core",
        "io.circe" %%% "circe-generic",
        "io.circe" %%% "circe-parser",
        "io.circe" %%% "circe-generic-extras"
      )(circe)
    )

    val Clue = Def.setting(
      deps(
        "edu.gemini" %%% "clue-core"
      )(clue)
    )

    val ClueScalaJS = Def.setting(
      deps(
        "edu.gemini" %%% "clue-scalajs"
      )(clue)
    )

    val Crystal = Def.setting(
      deps(
        "com.rpiaggio" %%% "crystal"
      )(crystal)
    )

    val Discipline = Def.setting(
      Seq(
        "org.typelevel" %%% "discipline-core"  % discipline,
        "org.typelevel" %%% "discipline-munit" % disciplineMUnit
      )
    )

    val GeminiLocales = Def.setting(
      deps(
        "edu.gemini" %%% "gemini-locales"
      )(geminiLocales)
    )

    val Log4Cats = Def.setting(
      Seq(
        "io.chrisdavenport" %%% "log4cats-core"     % log4Cats,
        "com.rpiaggio"      %%% "log4cats-loglevel" % log4CatsLogLevel
      )
    )

    val LucumaCore = Def.setting(
      deps(
        "edu.gemini" %%% "lucuma-core"
      )(lucumaCore)
    )

    val LucumaCatalog = Def.setting(
      deps(
        "edu.gemini" %%% "lucuma-catalog"
      )(lucumaCatalog)
    )

    val LucumaCoreTestKit = Def.setting(
      deps(
        "edu.gemini" %%% "lucuma-core-testkit"
      )(lucumaCore)
    )

    val LucumaUI = Def.setting(
      deps(
        "edu.gemini" %%% "lucuma-ui"
      )(lucumaUI)
    )

    val LucumaSSO = Def.setting(
      deps(
        "edu.gemini" %%% "lucuma-sso-frontend-client"
      )(lucumaSSO)
    )

    val LucumaBC = Def.setting(
      deps(
        "edu.gemini" %%% "lucuma-broadcast-channel"
      )(lucumaBC)
    )

    val Monocle = Def.setting(
      deps(
        "com.github.julien-truffaut" %%% "monocle-core",
        "com.github.julien-truffaut" %%% "monocle-state",
        "com.github.julien-truffaut" %%% "monocle-macro"
      )(monocle)
    )

    val MonocleLaw = Def.setting(
      deps(
        "com.github.julien-truffaut" %%% "monocle-law"
      )(monocle)
    )

    val Mouse = Def.setting(
      deps(
        "org.typelevel" %%% "mouse"
      )(mouse)
    )

    val MUnit = Def.setting(
      deps(
        "org.scalameta" %%% "munit",
        "org.scalameta" %%% "munit-scalacheck"
      )(mUnit)
    )

    val ReactAladin = Def.setting(
      deps(
        "edu.gemini" %%% "react-aladin"
      )(reactAladin)
    )

    val ReactAtlasKitTree = Def.setting(
      deps(
        "com.rpiaggio" %%% "scalajs-react-atlaskit-tree"
      )(reactAtlasKitTree)
    )

    val ReactClipboard = Def.setting(
      deps(
        "io.github.cquiroz.react" %%% "react-clipboard"
      )(reactClipboard)
    )

    val ReactCommon = Def.setting(
      deps(
        "io.github.cquiroz.react" %%% "common",
        "io.github.cquiroz.react" %%% "cats"
      )(reactCommon)
    )

    val ReactDatepicker = Def.setting(
      deps(
        "com.rpiaggio" %%% "scalajs-react-datepicker"
      )(reactDatepicker)
    )

    val ReactGridLayout = Def.setting(
      deps(
        "io.github.cquiroz.react" %%% "react-grid-layout"
      )(reactGridLayout)
    )

    val ReactHighcharts = Def.setting(
      deps(
        "com.rpiaggio" %%% "scalajs-react-highcharts"
      )(reactHighcharts)
    )

    val ReactResizable = Def.setting(
      deps(
        "io.github.cquiroz.react" %%% "react-resizable"
      )(reactResizable)
    )

    val ReactSizeMe = Def.setting(
      deps(
        "io.github.cquiroz.react" %%% "react-sizeme"
      )(reactSizeMe)
    )

    val ReactSemanticUI = Def.setting(
      deps(
        "io.github.cquiroz.react" %%% "react-semantic-ui"
      )(reactSemanticUI)
    )

    val ScalaJSReact = Def.setting(
      deps(
        "com.github.japgolly.scalajs-react" %%% "core",
        "com.github.japgolly.scalajs-react" %%% "extra",
        "com.github.japgolly.scalajs-react" %%% "ext-monocle-cats",
        "com.github.japgolly.scalajs-react" %%% "ext-cats",
        "com.github.japgolly.scalajs-react" %%% "ext-cats-effect"
      )(scalaJsReact)
    )

    val ScalaJSReactTest = Def.setting(
      deps(
        "com.github.japgolly.scalajs-react" %%% "test"
      )(scalaJsReact)
    )

    val Sttp = Def.setting(
      deps(
        "com.softwaremill.sttp.client3" %%% "core",
        "com.softwaremill.sttp.client3" %%% "circe"
      )(sttp)
    )
  }
}<|MERGE_RESOLUTION|>--- conflicted
+++ resolved
@@ -17,13 +17,8 @@
     val geminiLocales     = "0.5.1"
     val log4Cats          = "1.1.1"
     val log4CatsLogLevel  = "0.1.1"
-<<<<<<< HEAD
     val lucumaCore        = "0.7.5"
-    val lucumaCatalog     = "0.3.4"
-=======
-    val lucumaCore        = "0.7.4"
     val lucumaCatalog     = "0.3.5"
->>>>>>> 9aa66054
     val lucumaUI          = "0.11.3"
     val lucumaSSO         = "0.0.9"
     val lucumaBC          = "0.1.0"
