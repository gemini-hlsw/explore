import sbt.Def
import org.portablescala.sbtplatformdeps.PlatformDepsGroupArtifactID
import org.portablescala.sbtplatformdeps.PlatformDepsPlugin.autoImport._
import sbt.librarymanagement._

object Settings {

  object LibraryVersions {
    val cats              = "2.3.0"
    val catsEffect        = "2.3.0"
    val chimney           = "0.6.1"
    val circe             = "0.13.0"
    val clue              = "0.8.1"
    val crystal           = "0.9.1"
<<<<<<< HEAD
    val discipline        = "1.1.3"
    val disciplineMUnit   = "1.0.3"
=======
    val discipline        = "1.1.2"
    val disciplineMUnit   = "1.0.4"
>>>>>>> 96587589
    val geminiLocales     = "0.5.0"
    val log4Cats          = "1.1.1"
    val log4CatsLogLevel  = "0.1.1"
    val lucumaCore        = "0.7.4"
    val lucumaCatalog     = "0.3.3"
    val lucumaUI          = "0.11.1"
    val lucumaSSO         = "0.0.9"
    val lucumaBC          = "0.1.0"
    val monocle           = "2.1.0"
    val mouse             = "0.26.2"
    val mUnit             = "0.7.20"
    val reactAladin       = "0.4.0"
    val reactAtlasKitTree = "0.3.0"
    val reactClipboard    = "1.4.2"
    val reactCommon       = "0.11.2"
    val reactDatepicker   = "0.1.0"
    val reactGridLayout   = "0.9.2"
    val reactHighcharts   = "0.2.0"
    val reactResizable    = "0.4.2"
    val reactSemanticUI   = "0.10.1"
    val reactSizeMe       = "0.6.2"
    val scalaJsReact      = "1.7.7"
    val sttp              = "3.0.0-RC11"
  }

  object Libraries {
    import LibraryVersions._

    private def deps(modules: PlatformDepsGroupArtifactID*)(version: String): Seq[ModuleID]        =
      modules.map(_ % version)

    def In(configuration:     Configuration)(dependencies:           Seq[ModuleID]): Seq[ModuleID] =
      dependencies.map(_ % configuration)

    val Cats = Def.setting(
      deps(
        "org.typelevel" %%% "cats-core"
      )(cats)
    )

    val CatsEffect = Def.setting(
      deps(
        "org.typelevel" %%% "cats-effect"
      )(catsEffect)
    )

    val Chimney = Def.setting(
      deps(
        "io.scalaland" %%% "chimney"
      )(chimney)
    )

    val Circe = Def.setting(
      deps(
        "io.circe" %%% "circe-core",
        "io.circe" %%% "circe-generic",
        "io.circe" %%% "circe-parser",
        "io.circe" %%% "circe-generic-extras"
      )(circe)
    )

    val Clue = Def.setting(
      deps(
        "edu.gemini" %%% "clue-core"
      )(clue)
    )

    val ClueScalaJS = Def.setting(
      deps(
        "edu.gemini" %%% "clue-scalajs"
      )(clue)
    )

    val Crystal = Def.setting(
      deps(
        "com.rpiaggio" %%% "crystal"
      )(crystal)
    )

    val Discipline = Def.setting(
      Seq(
        "org.typelevel" %%% "discipline-core"  % discipline,
        "org.typelevel" %%% "discipline-munit" % disciplineMUnit
      )
    )

    val GeminiLocales = Def.setting(
      deps(
        "edu.gemini" %%% "gemini-locales"
      )(geminiLocales)
    )

    val Log4Cats = Def.setting(
      Seq(
        "io.chrisdavenport" %%% "log4cats-core"     % log4Cats,
        "com.rpiaggio"      %%% "log4cats-loglevel" % log4CatsLogLevel
      )
    )

    val LucumaCore = Def.setting(
      deps(
        "edu.gemini" %%% "lucuma-core"
      )(lucumaCore)
    )

    val LucumaCatalog = Def.setting(
      deps(
        "edu.gemini" %%% "lucuma-catalog"
      )(lucumaCatalog)
    )

    val LucumaCoreTestKit = Def.setting(
      deps(
        "edu.gemini" %%% "lucuma-core-testkit"
      )(lucumaCore)
    )

    val LucumaUI = Def.setting(
      deps(
        "edu.gemini" %%% "lucuma-ui"
      )(lucumaUI)
    )

    val LucumaSSO = Def.setting(
      deps(
        "edu.gemini" %%% "lucuma-sso-frontend-client"
      )(lucumaSSO)
    )

    val LucumaBC = Def.setting(
      deps(
        "edu.gemini" %%% "lucuma-broadcast-channel"
      )(lucumaBC)
    )

    val Monocle = Def.setting(
      deps(
        "com.github.julien-truffaut" %%% "monocle-core",
        "com.github.julien-truffaut" %%% "monocle-state",
        "com.github.julien-truffaut" %%% "monocle-macro"
      )(monocle)
    )

    val MonocleLaw = Def.setting(
      deps(
        "com.github.julien-truffaut" %%% "monocle-law"
      )(monocle)
    )

    val Mouse = Def.setting(
      deps(
        "org.typelevel" %%% "mouse"
      )(mouse)
    )

    val MUnit = Def.setting(
      deps(
        "org.scalameta" %%% "munit",
        "org.scalameta" %%% "munit-scalacheck"
      )(mUnit)
    )

    val ReactAladin = Def.setting(
      deps(
        "edu.gemini" %%% "react-aladin"
      )(reactAladin)
    )

    val ReactAtlasKitTree = Def.setting(
      deps(
        "com.rpiaggio" %%% "scalajs-react-atlaskit-tree"
      )(reactAtlasKitTree)
    )

    val ReactClipboard = Def.setting(
      deps(
        "io.github.cquiroz.react" %%% "react-clipboard"
      )(reactClipboard)
    )

    val ReactCommon = Def.setting(
      deps(
        "io.github.cquiroz.react" %%% "common",
        "io.github.cquiroz.react" %%% "cats"
      )(reactCommon)
    )

    val ReactDatepicker = Def.setting(
      deps(
        "com.rpiaggio" %%% "scalajs-react-datepicker"
      )(reactDatepicker)
    )

    val ReactGridLayout = Def.setting(
      deps(
        "io.github.cquiroz.react" %%% "react-grid-layout"
      )(reactGridLayout)
    )

    val ReactHighcharts = Def.setting(
      deps(
        "com.rpiaggio" %%% "scalajs-react-highcharts"
      )(reactHighcharts)
    )

    val ReactResizable = Def.setting(
      deps(
        "io.github.cquiroz.react" %%% "react-resizable"
      )(reactResizable)
    )

    val ReactSizeMe = Def.setting(
      deps(
        "io.github.cquiroz.react" %%% "react-sizeme"
      )(reactSizeMe)
    )

    val ReactSemanticUI = Def.setting(
      deps(
        "io.github.cquiroz.react" %%% "react-semantic-ui"
      )(reactSemanticUI)
    )

    val ScalaJSReact = Def.setting(
      deps(
        "com.github.japgolly.scalajs-react" %%% "core",
        "com.github.japgolly.scalajs-react" %%% "extra",
        "com.github.japgolly.scalajs-react" %%% "ext-monocle-cats",
        "com.github.japgolly.scalajs-react" %%% "ext-cats",
        "com.github.japgolly.scalajs-react" %%% "ext-cats-effect"
      )(scalaJsReact)
    )

    val ScalaJSReactTest = Def.setting(
      deps(
        "com.github.japgolly.scalajs-react" %%% "test"
      )(scalaJsReact)
    )

    val Sttp = Def.setting(
      deps(
        "com.softwaremill.sttp.client3" %%% "core",
        "com.softwaremill.sttp.client3" %%% "circe"
      )(sttp)
    )
  }
}<|MERGE_RESOLUTION|>--- conflicted
+++ resolved
@@ -12,13 +12,8 @@
     val circe             = "0.13.0"
     val clue              = "0.8.1"
     val crystal           = "0.9.1"
-<<<<<<< HEAD
-    val discipline        = "1.1.3"
-    val disciplineMUnit   = "1.0.3"
-=======
     val discipline        = "1.1.2"
     val disciplineMUnit   = "1.0.4"
->>>>>>> 96587589
     val geminiLocales     = "0.5.0"
     val log4Cats          = "1.1.1"
     val log4CatsLogLevel  = "0.1.1"
