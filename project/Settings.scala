import sbt.Def
import org.portablescala.sbtplatformdeps.PlatformDepsGroupArtifactID
import org.portablescala.sbtplatformdeps.PlatformDepsPlugin.autoImport._
import sbt.librarymanagement._

object Settings {

  object LibraryVersions {
    val cats              = "2.1.1"
    val catsEffect        = "2.1.4"
    val circe             = "0.13.0"
    val clue              = "0.1.1"
    val crystal           = "0.7.1"
    val discipline        = "1.0.3"
    val disciplineMUnit   = "0.2.3"
    val geminiLocales     = "0.5.0"
    val gspCore           = "0.2.8"
    val gspMath           = "0.2.8"
    val gppUI             = "0.2.8"
    val log4Cats          = "1.1.1"
    val log4CatsLogLevel  = "0.0.2"
    val monocle           = "2.0.5"
    val mouse             = "0.25"
    val mUnit             = "0.7.10"
    val reactAladin       = "0.1.8"
    val reactAtlasKitTree = "0.2.3"
<<<<<<< HEAD
    val reactCommon       = "0.9.4"
    val reactGridLayout   = "0.7.1"
=======
    val reactCommon       = "0.9.6"
    val reactGridLayout   = "0.7.0"
>>>>>>> 321193e0
    val reactHighcharts   = "0.1.2"
    val reactResizable    = "0.1.3"
    val reactSemanticUI   = "0.6.0"
    val reactSizeMe       = "0.4.6"
    val scalaJsReact      = "1.7.4"
  }

  object Libraries {
    import LibraryVersions._

    private def deps(modules: PlatformDepsGroupArtifactID*)(version: String): Seq[ModuleID]        =
      modules.map(_ % version)

    def In(configuration:     Configuration)(dependencies:           Seq[ModuleID]): Seq[ModuleID] =
      dependencies.map(_ % configuration)

    val Cats = Def.setting(
      deps(
        "org.typelevel" %%% "cats-core"
      )(cats)
    )

    val CatsEffect = Def.setting(
      deps(
        "org.typelevel" %%% "cats-effect"
      )(catsEffect)
    )

    val Circe = Def.setting(
      deps(
        "io.circe" %%% "circe-core",
        "io.circe" %%% "circe-generic",
        "io.circe" %%% "circe-parser",
        "io.circe" %%% "circe-generic-extras"
      )(circe)
    )

    val Clue = Def.setting(
      deps(
        "com.rpiaggio" %%% "clue-core"
      )(clue)
    )

    val ClueScalaJS = Def.setting(
      deps(
        "com.rpiaggio" %%% "clue-scalajs"
      )(clue)
    )

    val Crystal = Def.setting(
      deps(
        "com.rpiaggio" %%% "crystal"
      )(crystal)
    )

    val Discipline = Def.setting(
      Seq(
        "org.typelevel" %%% "discipline-core"  % discipline,
        "org.typelevel" %%% "discipline-munit" % disciplineMUnit
      )
    )

    val GeminiLocales = Def.setting(
      deps(
        "edu.gemini" %%% "gemini-locales"
      )(geminiLocales)
    )

    val GSPCore = Def.setting(
      deps(
        "edu.gemini" %%% "gsp-core-model"
      )(gspCore)
    )

    val GSPCoreTestKit = Def.setting(
      deps(
        "edu.gemini" %%% "gsp-core-testkit"
      )(gspCore)
    )

    val GSPMath = Def.setting(
      deps(
        "edu.gemini" %%% "gsp-math"
      )(gspMath)
    )

    val GSPMathTestKit = Def.setting(
      deps(
        "edu.gemini" %%% "gsp-math-testkit"
      )(gspMath)
    )

    val GPPUI = Def.setting(
      deps(
        "edu.gemini" %%% "gpp-ui"
      )(gppUI)
    )

    val Log4Cats = Def.setting(
      Seq(
        "io.chrisdavenport" %%% "log4cats-core"     % log4Cats,
        "com.rpiaggio"      %%% "log4cats-loglevel" % log4CatsLogLevel
      )
    )

    val Monocle = Def.setting(
      deps(
        "com.github.julien-truffaut" %%% "monocle-core",
        "com.github.julien-truffaut" %%% "monocle-macro"
      )(monocle)
    )

    val MonocleLaw = Def.setting(
      deps(
        "com.github.julien-truffaut" %%% "monocle-law"
      )(monocle)
    )

    val Mouse = Def.setting(
      deps(
        "org.typelevel" %%% "mouse"
      )(mouse)
    )

    val MUnit = Def.setting(
      deps(
        "org.scalameta" %%% "munit",
        "org.scalameta" %%% "munit-scalacheck"
      )(mUnit)
    )

    val ReactAladin = Def.setting(
      deps(
        "io.github.cquiroz.react" %%% "react-aladin"
      )(reactAladin)
    )

    val ReactAtlasKitTree = Def.setting(
      deps(
        "com.rpiaggio" %%% "scalajs-react-atlaskit-tree"
      )(
        reactAtlasKitTree
      )
    )

    val ReactCommon = Def.setting(
      deps(
        "io.github.cquiroz.react" %%% "common",
        "io.github.cquiroz.react" %%% "cats"
      )(reactCommon)
    )

    val ReactGridLayout = Def.setting(
      deps(
        "io.github.cquiroz.react" %%% "react-grid-layout"
      )(reactGridLayout)
    )

    val ReactHighcharts = Def.setting(
      deps(
        "com.rpiaggio" %%% "scalajs-react-highcharts"
      )(reactHighcharts)
    )

    val ReactResizable = Def.setting(
      deps(
        "io.github.cquiroz.react" %%% "react-resizable"
      )(reactResizable)
    )

    val ReactSizeMe = Def.setting(
      deps(
        "io.github.cquiroz.react" %%% "react-sizeme"
      )(reactSizeMe)
    )

    val ReactSemanticUI = Def.setting(
      deps(
        "io.github.cquiroz.react" %%% "react-semantic-ui"
      )(reactSemanticUI)
    )

    val ScalaJSReact = Def.setting(
      deps(
        "com.github.japgolly.scalajs-react" %%% "core",
        "com.github.japgolly.scalajs-react" %%% "extra",
        "com.github.japgolly.scalajs-react" %%% "ext-monocle-cats",
        "com.github.japgolly.scalajs-react" %%% "ext-cats",
        "com.github.japgolly.scalajs-react" %%% "ext-cats-effect"
      )(scalaJsReact)
    )

    val ScalaJSReactTest = Def.setting(
      deps(
        "com.github.japgolly.scalajs-react" %%% "test"
      )(scalaJsReact)
    )
  }
}<|MERGE_RESOLUTION|>--- conflicted
+++ resolved
@@ -24,13 +24,8 @@
     val mUnit             = "0.7.10"
     val reactAladin       = "0.1.8"
     val reactAtlasKitTree = "0.2.3"
-<<<<<<< HEAD
-    val reactCommon       = "0.9.4"
-    val reactGridLayout   = "0.7.1"
-=======
     val reactCommon       = "0.9.6"
     val reactGridLayout   = "0.7.0"
->>>>>>> 321193e0
     val reactHighcharts   = "0.1.2"
     val reactResizable    = "0.1.3"
     val reactSemanticUI   = "0.6.0"
