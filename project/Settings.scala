--- conflicted
+++ resolved
@@ -32,13 +32,10 @@
     val lucumaCatalog          = "0.40.0"
     val lucumaReact            = "0.32.0"
     val lucumaRefined          = "0.1.1"
-<<<<<<< HEAD
-    val lucumaSchemas          = "0.43.1"
+    val lucumaSchemas          = "0.44.0"
     val lucumaSSO              = "0.5.2"
-=======
     val lucumaSchemas          = "0.44.0"
     val lucumaSSO              = "0.4.8"
->>>>>>> 6ca50011
     val lucumaUI               = "0.68.1"
     val monocle                = "3.2.0"
     val mouse                  = "1.2.1"
