--- conflicted
+++ resolved
@@ -18,15 +18,9 @@
     val geminiLocales     = "0.5.1"
     val log4Cats          = "1.1.1"
     val log4CatsLogLevel  = "0.1.2"
-<<<<<<< HEAD
-    val lucumaCore        = "0.7.7"
+    val lucumaCore        = "0.7.8"
     val lucumaCatalog     = "0.3.7"
-    val lucumaUI          = "0.11.4"
-=======
-    val lucumaCore        = "0.7.8"
-    val lucumaCatalog     = "0.3.6"
     val lucumaUI          = "0.11.5"
->>>>>>> 1d48745f
     val lucumaSSO         = "0.0.9"
     val lucumaBC          = "0.1.0"
     val monocle           = "2.1.0"
