--- conflicted
+++ resolved
@@ -1,12 +1,7 @@
 resolvers in Global += Resolver.sonatypeRepo("public")
 
-<<<<<<< HEAD
 addSbtPlugin("org.scala-js"       % "sbt-scalajs"              % "1.3.0")
-addSbtPlugin("ch.epfl.scala"      % "sbt-scalajs-bundler"      % "0.18.0")
-=======
-addSbtPlugin("org.scala-js"       % "sbt-scalajs"              % "1.2.0")
 addSbtPlugin("ch.epfl.scala"      % "sbt-scalajs-bundler"      % "0.20.0")
->>>>>>> eeb3fe31
 addSbtPlugin("org.scalameta"      % "sbt-scalafmt"             % "2.4.2")
 addSbtPlugin("edu.gemini"         % "sbt-lucuma"               % "0.3.0")
 addSbtPlugin("org.portable-scala" % "sbt-scalajs-crossproject" % "1.0.0")
