// Copyright (c) 2016-2020 Association of Universities for Research in Astronomy, Inc. (AURA)
// For license information see LICENSE or https://opensource.org/licenses/BSD-3-Clause

package explore.model

<<<<<<< HEAD
import java.time.Instant

import cats.kernel.Eq
import explore.model.enum.AppTab
import lucuma.core.data.EnumZipper
import monocle.Lens
=======
import scala.collection.immutable.SortedSet

import cats.Order._
import cats.kernel.Eq
import explore.model.enum.AppTab
import lucuma.core.data.EnumZipper
import lucuma.core.model.Target
import lucuma.core.model.Target.Id._
>>>>>>> 8c4a35b1
import monocle.macros.Lenses

@Lenses
case class RootModel(
<<<<<<< HEAD
  vault:   UserVault,
  tabs:    EnumZipper[AppTab],
  focused: Option[Focused] = None
=======
  tabs:              EnumZipper[AppTab],
  focused:           Option[Focused] = None,
  expandedTargetIds: SortedSet[Target.Id] = SortedSet.empty
>>>>>>> 8c4a35b1
)

object RootModel {
  implicit val eqRootModel: Eq[RootModel] = Eq.by(m => (m.vault, m.tabs, m.focused))

  lazy val expiration: Lens[RootModel, Instant] = vault ^|-> UserVault.expiration
}<|MERGE_RESOLUTION|>--- conflicted
+++ resolved
@@ -3,14 +3,6 @@
 
 package explore.model
 
-<<<<<<< HEAD
-import java.time.Instant
-
-import cats.kernel.Eq
-import explore.model.enum.AppTab
-import lucuma.core.data.EnumZipper
-import monocle.Lens
-=======
 import scala.collection.immutable.SortedSet
 
 import cats.Order._
@@ -19,20 +11,16 @@
 import lucuma.core.data.EnumZipper
 import lucuma.core.model.Target
 import lucuma.core.model.Target.Id._
->>>>>>> 8c4a35b1
+import monocle.Lens
 import monocle.macros.Lenses
+import java.time.Instant
 
 @Lenses
 case class RootModel(
-<<<<<<< HEAD
-  vault:   UserVault,
-  tabs:    EnumZipper[AppTab],
-  focused: Option[Focused] = None
-=======
+  vault:             UserVault,
   tabs:              EnumZipper[AppTab],
   focused:           Option[Focused] = None,
   expandedTargetIds: SortedSet[Target.Id] = SortedSet.empty
->>>>>>> 8c4a35b1
 )
 
 object RootModel {
