--- conflicted
+++ resolved
@@ -5,13 +5,8 @@
 
 import cats.Eq
 import cats.derived.*
-<<<<<<< HEAD
 import cats.syntax.all.*
 import eu.timepit.refined.*
-=======
-import cats.syntax.all._
-import eu.timepit.refined._
->>>>>>> 1975b1eb
 import eu.timepit.refined.numeric.NonNegative
 import eu.timepit.refined.numeric.Positive
 import eu.timepit.refined.types.numeric.*
@@ -45,21 +40,12 @@
   }
 
   enum ModeAO(val tag: String):
-<<<<<<< HEAD
-    case NoAO extends ModeAO("noao")
+    case NoAO extends ModeAO("no_ao")
     case AO   extends ModeAO("ao")
 
   object ModeAO:
     given Enumerated[ModeAO] =
       Enumerated.from(NoAO, AO).withTag(_.tag)
-=======
-    case NoAO extends ModeAO("no_ao")
-    case AO   extends ModeAO("ao")
-
-  object ModeAO:
-    /** @group Typeclass Instances */
-    given Enumerated[ModeAO] = Enumerated.from(NoAO, AO).withTag(_.tag)
->>>>>>> 1975b1eb
 
   trait Decoders {
     given CellDecoder[PosInt] =
