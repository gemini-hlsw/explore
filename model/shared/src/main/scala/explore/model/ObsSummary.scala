// Copyright (c) 2016-2021 Association of Universities for Research in Astronomy, Inc. (AURA)
// For license information see LICENSE or https://opensource.org/licenses/BSD-3-Clause

package explore.model

import cats._
import cats.syntax.all._
import explore.model.enum.ObsStatus
import io.circe.Decoder
import io.circe.Encoder
import io.circe.HCursor
import io.circe.Json
import io.circe.JsonObject
import io.circe.syntax._
import lucuma.core.model.Asterism
import lucuma.core.model.ConstraintSet
import lucuma.core.model.Observation
import lucuma.core.model.Target
import monocle.macros.Lenses

import java.time.Duration
import java.time.temporal.ChronoUnit

@Lenses
final case class ObsSummary(
<<<<<<< HEAD
  id:              Observation.Id,
  name:            Option[String],
  status:          ObsStatus = ObsStatus.New,
  conf:            String = "GMOS-N R831 1x300",
  constraints:     String = "<0.7\" <0.3 mag Bright",
  duration:        Duration = Duration.of(93, ChronoUnit.MINUTES),
  aimId:           Option[AimId],
  constraintSetId: Option[ConstraintSet.Id]
)

object ObsSummary {
  implicit val eqObsSummary: Eq[ObsSummary] = Eq.by(x => (x.id, x.name, x.aimId, x.constraintSetId))

  implicit val obsSummaryEncoder: Encoder[ObsSummary] = new Encoder[ObsSummary] {
    final def apply(c: ObsSummary): Json = {
      val common  = JsonObject(("id", c.id.asJson), ("name", c.name.asJson))
      val withAim = c.aimId match {
=======
  id:          Observation.Id,
  name:        Option[String],
  status:      ObsStatus = ObsStatus.New,
  conf:        String = "GMOS-N R831 1x300",
  constraints: String = "<0.7\" <0.3 mag Bright",
  duration:    Duration = Duration.of(93, ChronoUnit.MINUTES),
  pointingId:  Option[PointingId]
)

object ObsSummary {
  implicit val eqObsSummary: Eq[ObsSummary] = Eq.by(x => (x.id, x.name, x.pointingId))

  implicit val obsSummaryEncoder: Encoder[ObsSummary] = new Encoder[ObsSummary] {
    final def apply(c: ObsSummary): Json = {
      val common = JsonObject(("id", c.id.asJson), ("name", c.name.asJson))
      (c.pointingId match {
>>>>>>> d300762f
        case None    => common
        case Some(t) =>
          common.add(
            "observationTarget",
            t match {
              case Right(tid) =>
                Json.obj("type" -> PointingType.Target.asJson, "target_id" -> tid.asJson)
              case Left(aid)  =>
                Json.obj("type" -> PointingType.Asterism.asJson, "asterism_id" -> aid.asJson)
            }
          )
      }
      (c.constraintSetId match {
        case None       => withAim
        case Some(csId) => withAim.add("constraintSet", Json.obj("id" -> csId.asJson))
      }).asJson
    }

  }

  implicit val obsTargetDecoder: Decoder[PointingId] =
    new Decoder[PointingId] {
      final def apply(c: HCursor): Decoder.Result[PointingId] =
        c.downField("type").as[PointingType].flatMap {
          case PointingType.Target   => c.downField("target_id").as[Target.Id].map(_.asRight)
          case PointingType.Asterism => c.downField("asterism_id").as[Asterism.Id].map(_.asLeft)
        }
    }

  private case class CS(id: ConstraintSet.Id)

  private object CS {
    implicit val csDecoder: Decoder[CS] = new Decoder[CS] {
      final def apply(c: HCursor): Decoder.Result[CS] =
        for {
          id <- c.downField("id").as[ConstraintSet.Id]
        } yield (CS(id))
    }
  }

  implicit val obsSummaryDecoder: Decoder[ObsSummary] = new Decoder[ObsSummary] {
    final def apply(c: HCursor): Decoder.Result[ObsSummary] =
      for {
<<<<<<< HEAD
        id    <- c.downField("id").as[Observation.Id]
        name  <- c.downField("name").as[Option[String]]
        aimId <- c.downField("observationTarget").as[Option[AimId]]
        cs    <- c.downField("constraintSet").as[Option[CS]]
      } yield ObsSummary(id, name, aimId = aimId, constraintSetId = cs.map(_.id))
=======
        id         <- c.downField("id").as[Observation.Id]
        name       <- c.downField("name").as[Option[String]]
        pointingId <- c.downField("observationTarget").as[Option[PointingId]]
      } yield ObsSummary(id, name, pointingId = pointingId)
>>>>>>> d300762f
  }
}<|MERGE_RESOLUTION|>--- conflicted
+++ resolved
@@ -23,42 +23,24 @@
 
 @Lenses
 final case class ObsSummary(
-<<<<<<< HEAD
   id:              Observation.Id,
   name:            Option[String],
   status:          ObsStatus = ObsStatus.New,
   conf:            String = "GMOS-N R831 1x300",
   constraints:     String = "<0.7\" <0.3 mag Bright",
   duration:        Duration = Duration.of(93, ChronoUnit.MINUTES),
-  aimId:           Option[AimId],
+  pointingId:      Option[PointingId],
   constraintSetId: Option[ConstraintSet.Id]
 )
 
 object ObsSummary {
-  implicit val eqObsSummary: Eq[ObsSummary] = Eq.by(x => (x.id, x.name, x.aimId, x.constraintSetId))
+  implicit val eqObsSummary: Eq[ObsSummary] =
+    Eq.by(x => (x.id, x.name, x.pointingId, x.constraintSetId))
 
   implicit val obsSummaryEncoder: Encoder[ObsSummary] = new Encoder[ObsSummary] {
     final def apply(c: ObsSummary): Json = {
-      val common  = JsonObject(("id", c.id.asJson), ("name", c.name.asJson))
-      val withAim = c.aimId match {
-=======
-  id:          Observation.Id,
-  name:        Option[String],
-  status:      ObsStatus = ObsStatus.New,
-  conf:        String = "GMOS-N R831 1x300",
-  constraints: String = "<0.7\" <0.3 mag Bright",
-  duration:    Duration = Duration.of(93, ChronoUnit.MINUTES),
-  pointingId:  Option[PointingId]
-)
-
-object ObsSummary {
-  implicit val eqObsSummary: Eq[ObsSummary] = Eq.by(x => (x.id, x.name, x.pointingId))
-
-  implicit val obsSummaryEncoder: Encoder[ObsSummary] = new Encoder[ObsSummary] {
-    final def apply(c: ObsSummary): Json = {
-      val common = JsonObject(("id", c.id.asJson), ("name", c.name.asJson))
-      (c.pointingId match {
->>>>>>> d300762f
+      val common       = JsonObject(("id", c.id.asJson), ("name", c.name.asJson))
+      val withPointing = c.pointingId match {
         case None    => common
         case Some(t) =>
           common.add(
@@ -72,8 +54,8 @@
           )
       }
       (c.constraintSetId match {
-        case None       => withAim
-        case Some(csId) => withAim.add("constraintSet", Json.obj("id" -> csId.asJson))
+        case None       => withPointing
+        case Some(csId) => withPointing.add("constraintSet", Json.obj("id" -> csId.asJson))
       }).asJson
     }
 
@@ -102,17 +84,10 @@
   implicit val obsSummaryDecoder: Decoder[ObsSummary] = new Decoder[ObsSummary] {
     final def apply(c: HCursor): Decoder.Result[ObsSummary] =
       for {
-<<<<<<< HEAD
-        id    <- c.downField("id").as[Observation.Id]
-        name  <- c.downField("name").as[Option[String]]
-        aimId <- c.downField("observationTarget").as[Option[AimId]]
-        cs    <- c.downField("constraintSet").as[Option[CS]]
-      } yield ObsSummary(id, name, aimId = aimId, constraintSetId = cs.map(_.id))
-=======
         id         <- c.downField("id").as[Observation.Id]
         name       <- c.downField("name").as[Option[String]]
         pointingId <- c.downField("observationTarget").as[Option[PointingId]]
-      } yield ObsSummary(id, name, pointingId = pointingId)
->>>>>>> d300762f
+        cs         <- c.downField("constraintSet").as[Option[CS]]
+      } yield ObsSummary(id, name, pointingId = pointingId, constraintSetId = cs.map(_.id))
   }
 }