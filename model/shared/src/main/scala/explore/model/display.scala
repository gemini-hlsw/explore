// Copyright (c) 2016-2022 Association of Universities for Research in Astronomy, Inc. (AURA)
// For license information see LICENSE or https://opensource.org/licenses/BSD-3-Clause

package explore.model

import cats.syntax.all._
import eu.timepit.refined.cats._
import lucuma.core.enums._
import lucuma.core.model.ConstraintSet
import lucuma.core.model.ElevationRange
import lucuma.core.model.SpectralDefinition
import lucuma.core.model.UnnormalizedSED
import lucuma.core.syntax.display._
import lucuma.core.util.Display
import lucuma.core.validation.InputValidSplitEpi

import java.text.DecimalFormat

trait DisplayImplicits {
  given Display[TacGroup] =
    Display.byShortName(_.label)

  given Display[TacCategory] =
    Display.byShortName(_.label)

  given Display[ToOActivation] =
    Display.byShortName(_.label)

  given Display[Band] =
    Display.by(_.shortName, _.longName)

  given Display[SpectroscopyCapabilities] =
    Display.byShortName {
      case SpectroscopyCapabilities.NodAndShuffle => "Nod & Shuffle"
      case SpectroscopyCapabilities.Polarimetry   => "Polarimetry"
      case SpectroscopyCapabilities.Coronagraphy  => "Coronagraphy"
    }

  given Display[FocalPlane] = Display.byShortName {
    case FocalPlane.SingleSlit   => "Single Slit"
    case FocalPlane.MultipleSlit => "Multiple Slits"
    case FocalPlane.IFU          => "IFU"
  }

  given Display[ScienceMode] = Display.byShortName {
    case ScienceMode.Imaging      => "Imaging"
    case ScienceMode.Spectroscopy => "Spectroscopy"
  }

  given Display[ImageQuality] = Display.byShortName(_.label)

  given Display[CloudExtinction] = Display.byShortName(_.label)

  given Display[WaterVapor] = Display.byShortName(_.label)

  given Display[SkyBackground] = Display.byShortName(_.label)

  given Display[ConstraintSet] = Display.byShortName { cs =>
    val wv = if (cs.waterVapor === WaterVapor.Wet) "" else s" ${cs.waterVapor.label}"
    val er = cs.elevationRange match {
      case ElevationRange.AirMass(min, max)
          if min === ElevationRange.AirMass.DefaultMin && max === ElevationRange.AirMass.DefaultMax =>
        ""
      case ElevationRange.AirMass(min, max) if min === ElevationRange.AirMass.DefaultMin     =>
        f" AM<${max.value}%.1f"
      case ElevationRange.AirMass(min, max) if max === ElevationRange.AirMass.DefaultMax     =>
        f" ${min.value}%.1f<AM"
      case ElevationRange.AirMass(min, max)                                                  =>
        f" ${min.value}%.1f<AM<${max.value}%.1f"
      case ElevationRange.HourAngle(min, max) if min === ElevationRange.HourAngle.DefaultMin =>
        f" HA<${max.value}%.1f"
      case ElevationRange.HourAngle(min, max) if max === ElevationRange.HourAngle.DefaultMax =>
        f" ${min.value}%.1f<HA"
      case ElevationRange.HourAngle(min, max)                                                =>
        f" ${min.value}%.1f<HA<${max.value}%.1f"
    }

    s"${cs.imageQuality.label} ${cs.cloudExtinction.label} ${cs.skyBackground.label}$wv$er"
  }

  // Not implicit. When we have opaque types we may define a BrightnessValue.
  val displayBrightness: Display[BigDecimal] = Display.byShortName { x =>
    val f = new DecimalFormat("#.###")

    // We don't want scientific notation to kick in for magnitude units.
    // We assume it's magnitudes when x.abs >= 0.00001, since other units are usually
    // expressed in the order of e-18 or e-19.
    // We could make the format depend on the units, but that may be confusing for users
    // in case they want to type the value and then change the units.
    if (x.abs >= 0.00001)
      f.format(x).replace("-0", "0")
    else
      InputValidSplitEpi.bigDecimalWithScientificNotation.reverseGet(x)
  }

<<<<<<< HEAD
  implicit val displayLibrarySpectrum: Display[StellarLibrarySpectrum] =
    Display.byShortName(_.sedSpectrum)
=======
  given Display[StellarLibrarySpectrum] = Display.by(_.tag, _.tag)
>>>>>>> 1975b1eb

  import UnnormalizedSED._
  given Display[UnnormalizedSED] = Display.byShortName {
    case StellarLibrary(librarySpectrum)          => librarySpectrum.shortName
    case CoolStarModel(temperature)               => s"Cool Star (${temperature.temperature.value} °K)"
    case Galaxy(galaxySpectrum)                   => galaxySpectrum.shortName
    case Planet(planetSpectrum)                   => planetSpectrum.shortName
    case Quasar(quasarSpectrum)                   => quasarSpectrum.shortName
    case HIIRegion(hiiRegionSpectrum)             => hiiRegionSpectrum.shortName
    case PlanetaryNebula(planetaryNebulaSpectrum) => planetaryNebulaSpectrum.shortName
    case PowerLaw(index)                          => s"Power Law ($index)"
    case BlackBody(temperature)                   => s"Black Body (${temperature.value} °K)"
    case UserDefined(_)                           => "User Defined"
  }

  given displaySpectralDefinition[T]: Display[SpectralDefinition[T]] = Display.byShortName {
    case SpectralDefinition.BandNormalized(band, _) => band.shortName
    case SpectralDefinition.EmissionLines(_, _)     => "Emission Lines"
  }

  given Display[GmosXBinning] = Display.by(_.shortName, _.longName)

  given Display[GmosYBinning] = Display.by(_.shortName, _.longName)

  given Display[GmosNorthGrating] = Display.byShortName(_.longName)

  given Display[GmosSouthGrating] = Display.byShortName(_.longName)

  given Display[GmosNorthFilter] = Display.byShortName(_.longName)

  given Display[GmosSouthFilter] = Display.byShortName(_.longName)

  given Display[GmosNorthFpu] = Display.byShortName(_.longName)

  given Display[GmosSouthFpu] = Display.byShortName(_.longName)

  given Display[GmosAmpReadMode] =
    Display.by(_.shortName, _.longName)

  given Display[GmosAmpGain] = Display.by(_.shortName, _.longName)

  given Display[GmosRoi] = Display.byShortName(_.longName)
}

object display extends DisplayImplicits<|MERGE_RESOLUTION|>--- conflicted
+++ resolved
@@ -93,12 +93,7 @@
       InputValidSplitEpi.bigDecimalWithScientificNotation.reverseGet(x)
   }
 
-<<<<<<< HEAD
-  implicit val displayLibrarySpectrum: Display[StellarLibrarySpectrum] =
-    Display.byShortName(_.sedSpectrum)
-=======
-  given Display[StellarLibrarySpectrum] = Display.by(_.tag, _.tag)
->>>>>>> 1975b1eb
+  given Display[StellarLibrarySpectrum] = Display.byShortName(_.sedSpectrum)
 
   import UnnormalizedSED._
   given Display[UnnormalizedSED] = Display.byShortName {
