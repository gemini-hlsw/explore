--- conflicted
+++ resolved
@@ -9,8 +9,8 @@
 import eu.timepit.refined.cats._
 import eu.timepit.refined.types.string.NonEmptyString
 import explore.model.enum.AppTab
+import lucuma.core.data.EnumZipper
 import lucuma.core.model.ConstraintSet
-import lucuma.core.data.EnumZipper
 import lucuma.core.model.GuestUser
 import lucuma.core.model.ServiceUser
 import lucuma.core.model.StandardUser
@@ -20,8 +20,7 @@
 import monocle.macros.Lenses
 import monocle.std.option
 
-<<<<<<< HEAD
-import scala.collection.immutable.SortedSet
+import scala.collection.immutable.{ HashSet, SortedSet }
 
 @Lenses
 case class RootModel(
@@ -29,20 +28,9 @@
   tabs:                         EnumZipper[AppTab],
   focused:                      Option[Focused] = none,
   targetViewExpandedIds:        TargetViewExpandedIds = TargetViewExpandedIds(),
+  searchingTarget:              Set[Target.Id] = HashSet.empty,
   constraintSetViewExpandedIds: SortedSet[ConstraintSet.Id] = SortedSet.empty,
   userSelectionMessage:         Option[NonEmptyString] = none
-=======
-import scala.collection.immutable.HashSet
-
-@Lenses
-case class RootModel(
-  vault:                 Option[UserVault],
-  tabs:                  EnumZipper[AppTab],
-  focused:               Option[Focused] = none,
-  targetViewExpandedIds: TargetViewExpandedIds = TargetViewExpandedIds(),
-  searchingTarget:       Set[Target.Id] = HashSet.empty,
-  userSelectionMessage:  Option[NonEmptyString] = none
->>>>>>> d300762f
 )
 
 object RootModel {
@@ -67,11 +55,8 @@
        m.tabs,
        m.focused,
        m.targetViewExpandedIds,
-<<<<<<< HEAD
+       m.searchingTarget,
        m.constraintSetViewExpandedIds,
-=======
-       m.searchingTarget,
->>>>>>> d300762f
        m.userSelectionMessage
       )
     )
