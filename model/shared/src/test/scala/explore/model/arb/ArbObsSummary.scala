--- conflicted
+++ resolved
@@ -20,24 +20,14 @@
     for {
       id  <- arbitrary[Observation.Id]
       nm  <- arbitrary[Option[String]]
-<<<<<<< HEAD
-      aim <- arbitrary[Option[AimId]]
+      aim <- arbitrary[Option[PointingId]]
       cs  <- arbitrary[Option[ConstraintSet.Id]]
-    } yield ObsSummary(id = id, name = nm, aimId = aim, constraintSetId = cs)
+    } yield ObsSummary(id = id, name = nm, pointingId = aim, constraintSetId = cs)
   }
 
   implicit val obsSummaryCogen: Cogen[ObsSummary] =
-    Cogen[(Observation.Id, Option[String], Option[AimId], Option[ConstraintSet.Id])].contramap(c =>
-      (c.id, c.name, c.aimId, c.constraintSetId)
-=======
-      aim <- arbitrary[Option[PointingId]]
-    } yield ObsSummary(id = id, name = nm, pointingId = aim)
-  }
-
-  implicit val obsSummaryCogen: Cogen[ObsSummary] =
-    Cogen[(Observation.Id, Option[String], Option[PointingId])].contramap(c =>
-      (c.id, c.name, c.pointingId)
->>>>>>> d300762f
+    Cogen[(Observation.Id, Option[String], Option[PointingId], Option[ConstraintSet.Id])].contramap(
+      c => (c.id, c.name, c.pointingId, c.constraintSetId)
     )
 
 }
